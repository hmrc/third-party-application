import sbt._
import org.apache.ivy.core.module.descriptor.ExcludeRule

object AppDependencies {
  def apply(): Seq[ModuleID] = compileDeps ++ testDeps

  lazy val bootstrapVersion         = "9.2.0"
  lazy val hmrcMongoVersion         = "1.7.0"
<<<<<<< HEAD
  lazy val applicationEventVersion  = "0.1.0-SNAPSHOT"
  lazy val appDomainVersion  = "0.62.0"
=======
  lazy val applicationEventVersion  = "0.68.0"
  lazy val applicationDomainVersion = "0.64.0"
>>>>>>> 6f6d2a7a

  private lazy val compileDeps = Seq(
    "uk.gov.hmrc"                   %% "bootstrap-backend-play-30"                % bootstrapVersion,
    "uk.gov.hmrc.mongo"             %% "hmrc-mongo-work-item-repo-play-30"        % hmrcMongoVersion,
    "commons-net"                    % "commons-net"                              % "3.6",
    "com.github.t3hnar"             %% "scala-bcrypt"                             % "4.1",
    "commons-validator"              % "commons-validator"                        % "1.7",
    "uk.gov.hmrc"                   %% "internal-auth-client-play-30"             % "3.0.0",
    "uk.gov.hmrc"                   %% "api-platform-application-events"          % applicationEventVersion,
    "com.iheart"                    %% "ficus"                                    % "1.5.2"
  )

  private lazy val testDeps = Seq(
    "uk.gov.hmrc"                   %% "bootstrap-test-play-30"                   % bootstrapVersion,
    "uk.gov.hmrc.mongo"             %% "hmrc-mongo-test-play-30"                  % hmrcMongoVersion,
    "com.softwaremill.sttp.client3" %% "core"                                     % "3.9.8",
    "org.mockito"                   %% "mockito-scala-scalatest"                  % "1.17.29",
    "com.vladsch.flexmark"           % "flexmark-all"                             % "0.62.2",
    "uk.gov.hmrc"                   %% "api-platform-application-domain-fixtures" % applicationDomainVersion
  ).map(_ % "test")
}<|MERGE_RESOLUTION|>--- conflicted
+++ resolved
@@ -6,13 +6,8 @@
 
   lazy val bootstrapVersion         = "9.2.0"
   lazy val hmrcMongoVersion         = "1.7.0"
-<<<<<<< HEAD
   lazy val applicationEventVersion  = "0.1.0-SNAPSHOT"
-  lazy val appDomainVersion  = "0.62.0"
-=======
-  lazy val applicationEventVersion  = "0.68.0"
-  lazy val applicationDomainVersion = "0.64.0"
->>>>>>> 6f6d2a7a
+  lazy val applicationDomainVersion = "0.55.0-SNAPSHOT"
 
   private lazy val compileDeps = Seq(
     "uk.gov.hmrc"                   %% "bootstrap-backend-play-30"                % bootstrapVersion,

--- conflicted
+++ resolved
@@ -206,22 +206,21 @@
   removalInterval = 20d
 }
 
-<<<<<<< HEAD
 # Note that if you change the removalInterval below that this value is
 # currently hard coded into the email template and the decline reason.
 responsibleIndividualUpdateVerificationRemovalJob {
   initialDelay = 1m
-  interval = 1h
-  enabled = false
-  removalInterval = 24h
-=======
+  interval = 1m
+  enabled = true
+  removalInterval = 4m
+}
+
 # Note that this job is a temporary one to set the default type of
 # existing responsibleIndividualVerification records.
 responsibleIndividualVerificationSetDefaultTypeJob {
   initialDelay = 1m
   interval = 30d
   enabled = true
->>>>>>> b88b5187
 }
 
 metricsJob {

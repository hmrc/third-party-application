/*
 * Copyright 2020 HM Revenue & Customs
 *
 * Licensed under the Apache License, Version 2.0 (the "License");
 * you may not use this file except in compliance with the License.
 * You may obtain a copy of the License at
 *
 *     http://www.apache.org/licenses/LICENSE-2.0
 *
 * Unless required by applicable law or agreed to in writing, software
 * distributed under the License is distributed on an "AS IS" BASIS,
 * WITHOUT WARRANTIES OR CONDITIONS OF ANY KIND, either express or implied.
 * See the License for the specific language governing permissions and
 * limitations under the License.
 */

package it.uk.gov.hmrc.thirdpartyapplication.component

import java.util.UUID

import org.joda.time.DateTimeUtils
import play.api.http.HeaderNames.AUTHORIZATION
import play.api.http.Status._
import play.api.inject.bind
import play.api.inject.guice.GuiceApplicationBuilder
import play.api.libs.json.Json
import scalaj.http.{Http, HttpResponse}
import uk.gov.hmrc.thirdpartyapplication.controllers.AddCollaboratorResponse
import uk.gov.hmrc.thirdpartyapplication.models.JsonFormatters._
import uk.gov.hmrc.thirdpartyapplication.models._
import uk.gov.hmrc.thirdpartyapplication.repository.{ApplicationRepository, SubscriptionRepository}
import uk.gov.hmrc.thirdpartyapplication.util.CredentialGenerator

import scala.concurrent.Await.result
import scala.concurrent.ExecutionContext.Implicits.global
import scala.util.Random

class DummyCredentialGenerator extends CredentialGenerator {
  override def generate() = "a" * 10
}

class ThirdPartyApplicationComponentSpec extends BaseFeatureSpec {

  implicit override lazy val app =
    GuiceApplicationBuilder()
      .configure(Map("Test.disableAwsCalls" -> false, "appName" -> "third-party-application"))
      .overrides(bind[CredentialGenerator].to[DummyCredentialGenerator])
      .build()

  val applicationName1 = "My 1st Application"
  val applicationName2 = "My 2nd Application"
  val emailAddress = "user@example.com"
  val gatekeeperUserId = "gate.keeper"
  val username = "a" * 10
  val password = "a" * 10
  val awsApiGatewayApplicationName = "a" * 10
  val testCookieLength = 10
  val cookie = Random.alphanumeric.take(testCookieLength).mkString
  val serviceName = "service"
  val apiName = "apiName"
  val context = "myapi"
  val version = "1.0"
  val anApiDefinition = ApiDefinition(serviceName, apiName, context, List(ApiVersion(version, ApiStatus.STABLE, None)), None)
  val standardAccess = Standard(
    redirectUris = List("http://example.com/redirect"),
    termsAndConditionsUrl = Some("http://example.com/terms"),
    privacyPolicyUrl = Some("http://example.com/privacy"),
    overrides = Set.empty
  )
  val privilegedAccess = Privileged(totpIds = None, scopes = Set("ogdScope"))

  lazy val subscriptionRepository = app.injector.instanceOf[SubscriptionRepository]
  lazy val applicationRepository = app.injector.instanceOf[ApplicationRepository]

  override protected def beforeEach(): Unit = {
    super.beforeEach()
    result(applicationRepository.removeAll(), timeout)

    DateTimeUtils.setCurrentMillisFixed(DateTimeUtils.currentTimeMillis())
  }

  override protected def afterEach(): Unit = {
    DateTimeUtils.setCurrentMillisSystem()
    result(subscriptionRepository.removeAll(), timeout)
    result(applicationRepository.removeAll(), timeout)
    super.afterEach()
  }

  feature("Fetch all applications") {

    scenario("Fetch all applications") {

      Given("A third party application")
      val application1: ApplicationResponse = createApplication(awsApiGatewayApplicationName)

      When("We fetch all applications")
      val fetchResponse = Http(s"$serviceUrl/application").asString
      fetchResponse.code shouldBe OK
      val result = Json.parse(fetchResponse.body).as[Seq[ApplicationResponse]]

      Then("The application is returned in the result")
      result.exists(r => r.id == application1.id) shouldBe true
    }
  }

  feature("Fetch an application") {

    scenario("Fetch application from an application ID") {

      Given("A third party application")
      val application: ApplicationResponse = createApplication()

      When("We fetch the application by its ID")
      val fetchResponse = Http(s"$serviceUrl/application/${application.id}").asString
      fetchResponse.code shouldBe OK
      val result = Json.parse(fetchResponse.body).as[ApplicationResponse]

      Then("The application is returned")
      result shouldBe application
    }

    scenario("Fetch application from a collaborator email address") {

      Given("A collaborator has access to two third party applications")
      val application1: ApplicationResponse = createApplication(applicationName1)
      val application2: ApplicationResponse = createApplication(applicationName2)

      When("We fetch the application by the collaborator email address")
      val fetchResponse = Http(s"$serviceUrl/application?emailAddress=$emailAddress").asString
      fetchResponse.code shouldBe OK
      val result = Json.parse(fetchResponse.body).as[Seq[ApplicationResponse]]

      Then("The applications are returned")
      result should contain theSameElementsAs Seq(application1, application2)
    }

    scenario("Fetch application credentials") {

      val appName = "appName"

      Given("A third party application")
      val application: ApplicationResponse = createApplication(appName)
      val createdApp = result(applicationRepository.fetch(application.id), timeout).getOrElse(fail())

      When("We fetch the application credentials")
      val response = Http(s"$serviceUrl/application/${application.id}/credentials").asString
      response.code shouldBe OK

      Then("The credentials are returned")
      // scalastyle:off magic.number
      val expectedClientSecrets = createdApp.tokens.production.clientSecrets
        .map(cs => cs.copy(name = s"${"•" * 32}${cs.secret.takeRight(4)}"))

      val returnedResponse = Json.parse(response.body).as[ApplicationTokenResponse]
      returnedResponse.clientId should be (application.clientId)
      returnedResponse.accessToken.length should be (32)

      // Bug in JodaTime means we can't do a direct comparison between returnedResponse.production.clientSecrets and expectedClientSecrets
      // We have to compare contents individually
      val returnedClientSecret = returnedResponse.clientSecrets.head
      returnedClientSecret.name should be (expectedClientSecrets.head.name)
      returnedClientSecret.secret should be (expectedClientSecrets.head.secret)
      returnedClientSecret.createdOn.getMillis should be (expectedClientSecrets.head.createdOn.getMillis)
    }
  }

  feature("Validate Credentials") {
    def validationRequest(clientId: String, clientSecret: String) =
      s"""
        | {
        |   "clientId": "$clientId",
        |   "clientSecret": "$clientSecret"
        | }
        |""".stripMargin

    scenario("Return details of application when valid") {
      Given("A third party application")
      val application: ApplicationResponse = createApplication(awsApiGatewayApplicationName)
      val createdApplication = result(applicationRepository.fetch(application.id), timeout).getOrElse(fail())
      val credentials = createdApplication.tokens.production

      When("We attempt to validate the credentials")
      val requestBody = validationRequest(credentials.clientId, credentials.clientSecrets.head.secret)
      val validationResponse = postData(s"/application/credentials/validate", requestBody)

      Then("We get a successful response")
      validationResponse.code shouldBe OK

      And("The application is returned")
      val returnedApplication = Json.parse(validationResponse.body).as[ApplicationResponse]
      returnedApplication shouldBe application
    }

    scenario("Return UNAUTHORIZED if clientId is incorrect") {
      Given("A third party application")
      val application: ApplicationResponse = createApplication(awsApiGatewayApplicationName)

      When("We attempt to validate the credentials")
      val requestBody = validationRequest("foo", "bar")
      val validationResponse = postData(s"/application/credentials/validate", requestBody)

      Then("We get an UNAUTHORIZED response")
      validationResponse.code shouldBe UNAUTHORIZED
    }

    scenario("Return UNAUTHORIZED if clientSecret is incorrect for valid clientId") {
      Given("A third party application")
      val application: ApplicationResponse = createApplication(awsApiGatewayApplicationName)
      val createdApplication = result(applicationRepository.fetch(application.id), timeout).getOrElse(fail())
      val credentials = createdApplication.tokens.production

      When("We attempt to validate the credentials")
      val requestBody = validationRequest(credentials.clientId, "bar")
      val validationResponse = postData(s"/application/credentials/validate", requestBody)

      Then("We get an UNAUTHORIZED response")
      validationResponse.code shouldBe UNAUTHORIZED
    }
  }

  feature("Privileged Applications") {

    val privilegedApplicationsScenario = "Create Privileged application"
    scenario(privilegedApplicationsScenario) {
      awsApiGatewayConnector.willCreateOrUpdateApplication(awsApiGatewayApplicationName, "", RateLimitTier.BRONZE)
      val appName = "privileged-app-name"

      Given("The gatekeeper is logged in")
      authConnector.willValidateLoggedInUserHasGatekeeperRole()

      And("Totp returns successfully")
      totpConnector.willReturnTOTP(privilegedApplicationsScenario)

      When("We create a privileged application")
      val createdResponse = postData("/application", applicationRequest(appName, privilegedAccess))
      createdResponse.code shouldBe CREATED

      Then("The application is returned with the Totp Ids and the Totp Secrets")
      val totpIds = (Json.parse(createdResponse.body) \ "access" \ "totpIds").as[TotpIds]
      val totpSecrets = (Json.parse(createdResponse.body) \ "totp").as[TotpSecrets]

      totpIds match {
        case TotpIds("prod-id") => totpSecrets shouldBe TotpSecrets("prod-secret")
        case TotpIds("sandbox-id") => totpSecrets shouldBe TotpSecrets("sandbox-secret")
        case _ => throw new IllegalStateException(s"Unexpected result - totpIds: $totpIds, totpSecrets: $totpSecrets")
      }
    }
  }

  feature("Add/Remove collaborators to an application") {

    scenario("Add collaborator for an application") {

      Given("A third party application")
      val application = createApplication()

      When("We request to add the developer as a collaborator of the application")
      val response = postData(s"/application/${application.id}/collaborator",
        """{
          | "adminEmail":"admin@example.com",
          | "collaborator": {
          |   "emailAddress": "test@example.com",
          |   "role":"ADMINISTRATOR"
          | },
          | "isRegistered": true,
          | "adminsToEmail": []
          | }""".stripMargin)
      response.code shouldBe OK
      val result = Json.parse(response.body).as[AddCollaboratorResponse]

      Then("The collaborator is added")
      result shouldBe AddCollaboratorResponse(registeredUser = true)
      val fetchedApplication = fetchApplication(application.id)
      fetchedApplication.collaborators should contain(Collaborator("test@example.com", Role.ADMINISTRATOR))
    }

    scenario("Remove collaborator to an application") {
      emailConnector.willPostEmailNotification()
      Given("A third party application")
      val application = createApplication()

      When("We request to remove a collaborator to the application")
      val response = Http(s"$serviceUrl/application/${application.id}/collaborator/user@example.com?admin=admin@example.com&adminsToEmail=")
        .method("DELETE").asString
      response.code shouldBe NO_CONTENT

      Then("The collaborator is removed")
      val fetchedApplication = fetchApplication(application.id)
      fetchedApplication.collaborators should not contain Collaborator(emailAddress, Role.DEVELOPER)
    }
  }

  feature("Update an application") {

    scenario("Update an application") {

      Given("A third party application")
      val originalOverrides: Set[OverrideFlag] = Set(PersistLogin(), GrantWithoutConsent(Set("scope")),
        SuppressIvForAgents(Set("scope")), SuppressIvForOrganisations(Set("scope")), SuppressIvForIndividuals(Set("Scope")))
      val application = createApplication(access = standardAccess.copy(overrides = originalOverrides))

      When("I request to update the application")
      val newApplicationName = "My Renamed Application"
      val updatedRedirectUris = List("http://example.com/redirect2", "http://example.com/redirect3")
      val updatedTermsAndConditionsUrl = Some("http://example.com/terms2")
      val updatedPrivacyPolicyUrl = Some("http://example.com/privacy2")
      val updatedAccess = Standard(
        redirectUris = updatedRedirectUris,
        termsAndConditionsUrl = updatedTermsAndConditionsUrl,
        privacyPolicyUrl = updatedPrivacyPolicyUrl,
        overrides = Set.empty)
      val updatedResponse = postData(s"/application/${application.id}", applicationRequest(name = newApplicationName, access = updatedAccess))
      updatedResponse.code shouldBe OK

      Then("The application is updated but preserving the original access override flags")
      val fetchedApplication = fetchApplication(application.id)
      fetchedApplication.name shouldBe newApplicationName
      fetchedApplication.redirectUris shouldBe updatedRedirectUris
      fetchedApplication.termsAndConditionsUrl shouldBe updatedTermsAndConditionsUrl
      fetchedApplication.privacyPolicyUrl shouldBe updatedPrivacyPolicyUrl
      val fetchedAccess = fetchedApplication.access.asInstanceOf[Standard]
      fetchedAccess.redirectUris shouldBe updatedRedirectUris
      fetchedAccess.termsAndConditionsUrl shouldBe updatedTermsAndConditionsUrl
      fetchedAccess.privacyPolicyUrl shouldBe updatedPrivacyPolicyUrl
      fetchedAccess.overrides shouldBe originalOverrides
    }

    scenario("Add a client secret") {

      Given("A third party application")
      val application = createApplication()

      When("I request to add a production client secret")
      val fetchResponse = postData(s"/application/${application.id}/client-secret",
        """{"name":"secret-1", "environment": "PRODUCTION"}""")
      fetchResponse.code shouldBe OK

      Then("The client secret is added to the production environment of the application")
<<<<<<< HEAD
      val fetchResponseJson = Json.parse(fetchResponse.body).as[ApplicationTokensResponse]
      fetchResponseJson.production.clientSecrets should have size 1
      fetchResponseJson.sandbox.clientSecrets should have size 0
=======
      val fetchResponseJson = Json.parse(fetchResponse.body).as[ApplicationTokenResponse]
      fetchResponseJson.clientSecrets should have size 2
>>>>>>> 8a76eebe
    }

    scenario("Delete an application") {
      apiSubscriptionFields.willDeleteTheSubscriptionFields()
      thirdPartyDelegatedAuthorityConnector.willRevokeApplicationAuthorities()
      awsApiGatewayConnector.willDeleteApplication(awsApiGatewayApplicationName)
      emailConnector.willPostEmailNotification()

      Given("The gatekeeper is logged in")
      authConnector.willValidateLoggedInUserHasGatekeeperRole()

      And("A third party application")
      val application = createApplication()

      When("I request to delete the application")
      val deleteResponse = postData(path = s"/application/${application.id}/delete",
        data = s"""{"gatekeeperUserId": "$gatekeeperUserId", "requestedByEmailAddress": "$emailAddress"}""",
        extraHeaders = Seq(AUTHORIZATION -> UUID.randomUUID.toString))
      deleteResponse.code shouldBe NO_CONTENT

      Then("The application is deleted")
      val fetchResponse = Http(s"$serviceUrl/application/${application.id}").asString
      fetchResponse.code shouldBe NOT_FOUND
    }

    scenario("Change rate limit tier for an application") {
      Given("The gatekeeper is logged in")
      authConnector.willValidateLoggedInUserHasGatekeeperRole()

      And("A third party application with BRONZE rate limit tier exists")
      val application = createApplication()

      And("An API is available for the application")
      apiDefinition.willReturnApisForApplication(application.id, Seq(anApiDefinition))

      Then("The response is successful")
      val response = postData(path = s"/application/${application.id}/rate-limit-tier", data = """{ "rateLimitTier" : "SILVER" }""")
      response.code shouldBe NO_CONTENT
    }
  }

  feature("Subscription") {

    scenario("Fetch API Subscriptions") {

      Given("A third party application")
      val application = createApplication()

      And("The API is available for the application")
      apiDefinition.willReturnApisForApplication(application.id, Seq(anApiDefinition))

      And("The application is subscribed to an API")
      result(subscriptionExists(application.id, context, version),timeout)

      When("I fetch the API subscriptions of the application")
      val response = Http(s"$serviceUrl/application/${application.id}/subscription").asString

      Then("The API subscription is returned")
      val actualApiSubscription = Json.parse(response.body).as[Seq[ApiSubscription]]
      actualApiSubscription shouldBe
        List(ApiSubscription(apiName, serviceName, context, List(VersionSubscription(anApiDefinition.versions.head, subscribed = true))))
    }

    scenario("Fetch All API Subscriptions") {

      Given("A third party application")
      val application = createApplication("App with subscription")

      And("An API")
      apiDefinition.willReturnApisForApplication(application.id, Seq(anApiDefinition))


      And("I subscribe the application to an API")
      val subscribeResponse = postData(s"/application/${application.id}/subscription",
        s"""{ "context" : "$context", "version" : "$version" }""")
      And("The subscription is created")
      subscribeResponse.code shouldBe NO_CONTENT

      When("I fetch all API subscriptions")
      val response = Http(s"$serviceUrl/application/subscriptions").asString

      Then("The result includes the new subscription")
      val result = Json.parse(response.body).as[Seq[SubscriptionData]]
      result should have size 1

      val subscribedApps = result.head.applications
      subscribedApps should have size 1
      subscribedApps.head shouldBe application.id
    }

    scenario("Subscribe to an api") {

      Given("A third party application")
      val application = createApplication()

      And("An API")
      apiDefinition.willReturnApisForApplication(application.id, Seq(anApiDefinition))

      When("I request to subscribe the application to the API")
      val subscribeResponse = postData(s"/application/${application.id}/subscription",
        s"""{ "context" : "$context", "version" : "$version" }""")

      Then("A 204 is returned")
      subscribeResponse.code shouldBe NO_CONTENT
    }

    scenario("Unsubscribe to an api") {

      Given("A third party application")
      val application = createApplication()

      When("I request to unsubscribe the application to an API")
      val unsubscribedResponse = Http(s"$serviceUrl/application/${application.id}/subscription?context=$context&version=$version")
        .method("DELETE").asString

      Then("A 204 is returned")
      unsubscribedResponse.code shouldBe NO_CONTENT
    }
  }

  feature("Uplift") {

    scenario("Request uplift for an application") {

      Given("A third party application")
      val application = createApplication()

      When("I request to uplift an application to production")
      val result = postData(s"/application/${application.id}/request-uplift",
        s"""{"requestedByEmailAddress":"admin@example.com", "applicationName": "Prod Application Name"}""")

      Then("The application is updated to PENDING_GATEKEEPER_APPROVAL")
      result.code shouldBe NO_CONTENT
      val fetchedApplication = fetchApplication(application.id)
      fetchedApplication.state.name shouldBe State.PENDING_GATEKEEPER_APPROVAL
      fetchedApplication.name shouldBe "Prod Application Name"
    }
  }

  feature("Application name validation") {
    scenario("for the invalid name 'HMRC'") {
      When("I request if a name is invalid")

      val nameToCheck = "my invalid app name HMRC"

      val requestBody = Json.obj("applicationName" -> nameToCheck).toString
      val result = postData(s"/application/name/validate", requestBody)

      Then("The response should be OK")
      result.code shouldBe OK

      Then("The response should not contain any errors")

      result.body shouldBe Json.obj("errors" -> Json.obj("invalidName" -> true, "duplicateName" -> false)).toString
    }
  }

  private def fetchApplication(id: UUID): ApplicationResponse = {
    val fetchedResponse = Http(s"$serviceUrl/application/${id.toString}").asString
    fetchedResponse.code shouldBe OK
    Json.parse(fetchedResponse.body).as[ApplicationResponse]
  }

  private def createApplication(appName: String = applicationName1, access: Access = standardAccess): ApplicationResponse = {
    awsApiGatewayConnector.willCreateOrUpdateApplication(awsApiGatewayApplicationName, "", RateLimitTier.BRONZE)
    val createdResponse = postData("/application", applicationRequest(appName, access))
    createdResponse.code shouldBe CREATED
    Json.parse(createdResponse.body).as[ApplicationResponse]
  }

  private def subscriptionExists(applicationId: UUID, apiContext: String, apiVersion: String) = {
    subscriptionRepository.add(applicationId, new APIIdentifier(apiContext, apiVersion))
  }

  private def postData(path: String, data: String, method: String = "POST", extraHeaders: Seq[(String,String)] = Seq()): HttpResponse[String] = {
    val connTimeoutMs = 5000
    val readTimeoutMs = 10000
    Http(s"$serviceUrl$path").postData(data).method(method)
      .header("Content-Type", "application/json")
      .headers(extraHeaders)
      .timeout(connTimeoutMs, readTimeoutMs)
      .asString
  }

  private def applicationRequest(name: String, access: Access = standardAccess) = {
    s"""{
       |"name" : "$name",
       |"environment" : "PRODUCTION",
       |"description" : "Some Description",
       |"access" : ${Json.toJson(access)},
       |"collaborators": [
       | {
       |   "emailAddress": "admin@example.com",
       |   "role": "ADMINISTRATOR"
       | },
       | {
       |   "emailAddress": "$emailAddress",
       |   "role": "DEVELOPER"
       | }
       |]
       |}""".stripMargin.replaceAll("\n", "")
  }

}<|MERGE_RESOLUTION|>--- conflicted
+++ resolved
@@ -336,14 +336,8 @@
       fetchResponse.code shouldBe OK
 
       Then("The client secret is added to the production environment of the application")
-<<<<<<< HEAD
-      val fetchResponseJson = Json.parse(fetchResponse.body).as[ApplicationTokensResponse]
-      fetchResponseJson.production.clientSecrets should have size 1
-      fetchResponseJson.sandbox.clientSecrets should have size 0
-=======
       val fetchResponseJson = Json.parse(fetchResponse.body).as[ApplicationTokenResponse]
-      fetchResponseJson.clientSecrets should have size 2
->>>>>>> 8a76eebe
+      fetchResponseJson.clientSecrets should have size 1
     }
 
     scenario("Delete an application") {

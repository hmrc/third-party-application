/*
 * Copyright 2020 HM Revenue & Customs
 *
 * Licensed under the Apache License, Version 2.0 (the "License");
 * you may not use this file except in compliance with the License.
 * You may obtain a copy of the License at
 *
 *     http://www.apache.org/licenses/LICENSE-2.0
 *
 * Unless required by applicable law or agreed to in writing, software
 * distributed under the License is distributed on an "AS IS" BASIS,
 * WITHOUT WARRANTIES OR CONDITIONS OF ANY KIND, either express or implied.
 * See the License for the specific language governing permissions and
 * limitations under the License.
 */

package it.uk.gov.hmrc.thirdpartyapplication.repository

import java.util.UUID

import akka.actor.ActorSystem
import akka.stream.{ActorMaterializer, Materializer}
import common.uk.gov.hmrc.thirdpartyapplication.testutils.ApplicationStateUtil
import org.joda.time.DateTime
import org.scalatest.{BeforeAndAfterAll, BeforeAndAfterEach}
import play.modules.reactivemongo.ReactiveMongoComponent
import reactivemongo.api.indexes.Index
import reactivemongo.api.indexes.IndexType.Ascending
import uk.gov.hmrc.mongo.{MongoConnector, MongoSpecSupport}
import uk.gov.hmrc.thirdpartyapplication.models._
import uk.gov.hmrc.thirdpartyapplication.models.db.{ApplicationData, ApplicationTokens}
import uk.gov.hmrc.thirdpartyapplication.repository.{ApplicationRepository, SubscriptionRepository}
import uk.gov.hmrc.thirdpartyapplication.util.{AsyncHmrcSpec, MetricsHelper}
import uk.gov.hmrc.time.{DateTimeUtils => HmrcTime}

import scala.concurrent.ExecutionContext.Implicits.global
import scala.util.Random.{alphanumeric, nextString}

class ApplicationRepositorySpec
  extends AsyncHmrcSpec
    with MongoSpecSupport
    with BeforeAndAfterEach with BeforeAndAfterAll
    with ApplicationStateUtil
    with IndexVerification
    with MetricsHelper {

  implicit var s : ActorSystem = ActorSystem("test")
  implicit var m : Materializer = ActorMaterializer()

  private val reactiveMongoComponent = new ReactiveMongoComponent {
    override def mongoConnector: MongoConnector = mongoConnectorForTest
  }

  private val applicationRepository = new ApplicationRepository(reactiveMongoComponent)
  private val subscriptionRepository = new SubscriptionRepository(reactiveMongoComponent)

  private def generateClientId = {
    val lengthOfRandomClientId = 10
    alphanumeric.take(lengthOfRandomClientId).mkString
  }

  private def generateClientSecret = {
    val lengthOfRandomSecret = 5
    nextString(lengthOfRandomSecret)
  }

  private def generateAccessToken = {
    val lengthOfRandomToken = 5
    nextString(lengthOfRandomToken)
  }

  override def beforeEach() {
    List(applicationRepository, subscriptionRepository).foreach { db =>
      await(db.drop)
      await(db.ensureIndexes)
    }
  }

  override protected def afterAll() {
    List(applicationRepository, subscriptionRepository).foreach { db =>
      await(db.drop)
    }
  }

  "save" should {

    "create an application and retrieve it from database" in {

      val application = anApplicationData(UUID.randomUUID())

      await(applicationRepository.save(application))

      val retrieved = await(applicationRepository.fetch(application.id)).get

      retrieved shouldBe application
    }

    "update an application" in {

      val application = anApplicationData(UUID.randomUUID())

      await(applicationRepository.save(application))

      val retrieved = await(applicationRepository.fetch(application.id)).get

      retrieved shouldBe application

      val updated = retrieved.copy(name = "new name")

      await(applicationRepository.save(updated))

      val newRetrieved = await(applicationRepository.fetch(application.id)).get

      newRetrieved shouldBe updated

    }

  }

  "updateApplicationRateLimit" should {

    "set the rateLimitTier field on an Application document" in {
      val applicationId = UUID.randomUUID()
      await(
        applicationRepository.save(
          anApplicationData(applicationId, "aaa", productionState("requestorEmail@example.com")).copy(rateLimitTier = Some(RateLimitTier.BRONZE))))

      val updatedRateLimit = RateLimitTier.GOLD

      val updatedApplication = await(applicationRepository.updateApplicationRateLimit(applicationId, updatedRateLimit))

      updatedApplication.rateLimitTier shouldBe Some(updatedRateLimit)
    }

    "set the rateLimitTier field on an Application document where none previously existed" in {
      val applicationId = UUID.randomUUID()
      await(
        applicationRepository.save(
          anApplicationData(applicationId, "aaa", productionState("requestorEmail@example.com")).copy(rateLimitTier = None)))

      val updatedRateLimit = RateLimitTier.GOLD

      val updatedApplication = await(applicationRepository.updateApplicationRateLimit(applicationId, updatedRateLimit))

      updatedApplication.rateLimitTier shouldBe Some(updatedRateLimit)
    }
  }

  "updateApplicationIpWhitelist" should {
    "set the ipWhitelist field on an Application document" in {
      val applicationId = UUID.randomUUID()
      await(applicationRepository.save(anApplicationData(applicationId)))
      val updatedIpWhitelist = Set("192.168.100.0/22", "192.168.104.1/32")

      val updatedApplication = await(applicationRepository.updateApplicationIpWhitelist(applicationId, updatedIpWhitelist))

      updatedApplication.ipWhitelist shouldBe updatedIpWhitelist
    }
  }

  "recordApplicationUsage" should {
    "update the lastAccess property" in {
      val testStartTime = DateTime.now()

      val applicationId = UUID.randomUUID()

      val application =
        anApplicationData(applicationId, "aaa", productionState("requestorEmail@example.com"))
          .copy(lastAccess = Some(DateTime.now.minusDays(20))) // scalastyle:ignore magic.number

      await(applicationRepository.save(application))

      val retrieved = await(applicationRepository.recordApplicationUsage(applicationId))

      retrieved.lastAccess.get.isAfter(testStartTime) shouldBe true
    }
  }

  "recordClientSecretUsage" should {
    "create a lastAccess property for client secret if it does not already exist" in {
      val testStartTime = DateTime.now()
      val applicationId = UUID.randomUUID()
      val application = anApplicationData(applicationId, "aaa", productionState("requestorEmail@example.com"))
      val generatedClientSecret = application.tokens.production.clientSecrets.head.secret

      await(applicationRepository.save(application))

      val retrieved = await(applicationRepository.recordClientSecretUsage(applicationId.toString, generatedClientSecret))

      application.tokens.production.clientSecrets.head.lastAccess shouldBe None // Original object has no value
      retrieved.tokens.production.clientSecrets.head.lastAccess.get.isAfter(testStartTime) shouldBe true // Retrieved object is updated
    }

    "update an existing lastAccess property for a client secret" in {
      val testStartTime = DateTime.now()
      val applicationId = UUID.randomUUID()
      val applicationTokens =
        ApplicationTokens(
          EnvironmentToken(
            "aaa",
            generateClientSecret,
            generateAccessToken,
            List(ClientSecret(name = "Default", lastAccess = Some(DateTime.now.minusDays(20))))))
      val application = anApplicationData(applicationId, "aaa", productionState("requestorEmail@example.com")).copy(tokens = applicationTokens)
      val generatedClientSecret = application.tokens.production.clientSecrets.head.secret

      await(applicationRepository.save(application))

      val retrieved = await(applicationRepository.recordClientSecretUsage(applicationId.toString, generatedClientSecret))

      retrieved.tokens.production.clientSecrets.head.lastAccess.get.isAfter(testStartTime) shouldBe true
      retrieved.tokens.production.clientSecrets.head.lastAccess.get.isAfter(applicationTokens.production.clientSecrets.head.lastAccess.get) shouldBe true
    }

    "update the correct client secret when there are multiple" in {
      val testStartTime = DateTime.now()
      val applicationId = UUID.randomUUID()
      val secretToUpdate = "secret-to-update"
      val applicationTokens =
        ApplicationTokens(
          EnvironmentToken(
            "aaa",
            generateClientSecret,
            generateAccessToken,
            List(
              ClientSecret(name = "SecretToUpdate", secret = secretToUpdate, lastAccess = Some(DateTime.now.minusDays(20))),
              ClientSecret(name = "SecretToLeave", lastAccess = Some(DateTime.now.minusDays(20))))))
      val application = anApplicationData(applicationId, "aaa", productionState("requestorEmail@example.com")).copy(tokens = applicationTokens)


      await(applicationRepository.save(application))

      val retrieved = await(applicationRepository.recordClientSecretUsage(applicationId.toString, secretToUpdate))

      retrieved.tokens.production.clientSecrets.foreach(retrievedClientSecret =>
        if(retrievedClientSecret.secret == secretToUpdate)
          retrievedClientSecret.lastAccess.get.isAfter(testStartTime) shouldBe true
        else
          retrievedClientSecret.lastAccess.get.isBefore(testStartTime) shouldBe true
      )


    }
  }

  "fetchByClientId" should {

    "retrieve the application for a given client id when it has a matching client id" in {

      val application1 = anApplicationData(UUID.randomUUID(), "aaa", productionState("requestorEmail@example.com"))
      val application2 = anApplicationData(UUID.randomUUID(), "zzz", productionState("requestorEmail@example.com"))

      await(applicationRepository.save(application1))
      await(applicationRepository.save(application2))

      val retrieved = await(applicationRepository.fetchByClientId(application2.tokens.production.clientId))

      retrieved shouldBe Some(application2)

    }

  }

  "fetchByServerToken" should {

    "retrieve the application when it is matched for access token" in {

      val application1 = anApplicationData(UUID.randomUUID(), "aaa", productionState("requestorEmail@example.com"))
      val application2 = anApplicationData(UUID.randomUUID(), "zzz", productionState("requestorEmail@example.com"))

      await(applicationRepository.save(application1))
      await(applicationRepository.save(application2))

      val retrieved = await(applicationRepository.fetchByServerToken(application2.tokens.production.accessToken))

      retrieved shouldBe Some(application2)
    }
  }

  "fetchAllForEmailAddress" should {

    "retrieve all the applications for a given collaborator email address" in {
      val application1 = anApplicationData(id = UUID.randomUUID(), prodClientId = generateClientId)
      val application2 = anApplicationData(id = UUID.randomUUID(), prodClientId = generateClientId)

      await(applicationRepository.save(application1))
      await(applicationRepository.save(application2))

      val retrieved = await(applicationRepository.fetchAllForEmailAddress("user@example.com"))

      retrieved shouldBe Seq(application1, application2)
    }

  }

  "fetchStandardNonTestingApps" should {
    "retrieve all the standard applications not in TESTING state" in {
      val application1 = anApplicationData(id = UUID.randomUUID(), prodClientId = generateClientId)
      val application2 = anApplicationData(id = UUID.randomUUID(), prodClientId = generateClientId, state = pendingRequesterVerificationState("user1"))
      val application3 = anApplicationData(id = UUID.randomUUID(), prodClientId = generateClientId, state = productionState("user2"))
      val application4 = anApplicationData(id = UUID.randomUUID(), prodClientId = generateClientId, state = pendingRequesterVerificationState("user2"))

      await(applicationRepository.save(application1))
      await(applicationRepository.save(application2))
      await(applicationRepository.save(application3))
      await(applicationRepository.save(application4))

      val retrieved = await(applicationRepository.fetchStandardNonTestingApps())

      retrieved.toSet shouldBe Set(application2, application3, application4)
    }

    "return empty list when no apps are found" in {
      await(applicationRepository.fetchStandardNonTestingApps()) shouldBe Nil
    }

    "not return Privileged applications" in {
      val application1 = anApplicationData(UUID.randomUUID(), state = productionState("gatekeeper"), access = Privileged())
      await(applicationRepository.save(application1))
      await(applicationRepository.fetchStandardNonTestingApps()) shouldBe Nil
    }

    "not return ROPC applications" in {
      val application1 = anApplicationData(UUID.randomUUID(), state = productionState("gatekeeper"), access = Ropc())
      await(applicationRepository.save(application1))
      await(applicationRepository.fetchStandardNonTestingApps()) shouldBe Nil
    }

    "return empty list when all apps  in TESTING state" in {
      val application1 = anApplicationData(UUID.randomUUID())
      await(applicationRepository.save(application1))
      await(applicationRepository.fetchStandardNonTestingApps()) shouldBe Nil
    }
  }

  "fetchNonTestingApplicationByName" should {

    "retrieve the application with the matching name" in {
      val applicationName = "appName"
      val applicationNormalisedName = "appname"

      val application = anApplicationData(id = UUID.randomUUID())
        .copy(normalisedName = applicationNormalisedName)

      await(applicationRepository.save(application))

      val retrieved = await(applicationRepository.fetchApplicationsByName(applicationName))

      retrieved shouldBe Seq(application)
    }

    "dont retrieve the application if it's a non-matching name" in {
      val applicationNormalisedName = "appname"

      val application = anApplicationData(id = UUID.randomUUID())
        .copy(normalisedName = applicationNormalisedName)

      await(applicationRepository.save(application))

      val retrieved = await(applicationRepository.fetchApplicationsByName("non-matching-name"))

      retrieved shouldBe Seq.empty
    }
  }

  "fetchAllByStatusDetails" should {

    val dayOfExpiry = HmrcTime.now

    val expiryOnTheDayBefore = dayOfExpiry.minusDays(1)

    val expiryOnTheDayAfter = dayOfExpiry.plusDays(1)


    def verifyApplications(responseApplications: Seq[ApplicationData], expectedState: State.State, expectedNumber: Int): Unit = {
      responseApplications.foreach(app => app.state.name shouldBe expectedState)
      withClue(s"The expected number of applications with state $expectedState is $expectedNumber") {
        responseApplications.size shouldBe expectedNumber
      }
    }


    "retrieve the only application with PENDING_REQUESTER_VERIFICATION state that have been updated before the expiryDay" in {
      val applications = Seq(
        createAppWithStatusUpdatedOn(State.TESTING, expiryOnTheDayBefore),
        createAppWithStatusUpdatedOn(State.PENDING_GATEKEEPER_APPROVAL, expiryOnTheDayBefore),
        createAppWithStatusUpdatedOn(State.PENDING_REQUESTER_VERIFICATION, expiryOnTheDayBefore),
        createAppWithStatusUpdatedOn(State.PRODUCTION, expiryOnTheDayBefore)
      )
      applications.foreach(application => await(applicationRepository.save(application)))

      verifyApplications(
        await(applicationRepository.fetchAllByStatusDetails(State.PENDING_REQUESTER_VERIFICATION, dayOfExpiry)),
        State.PENDING_REQUESTER_VERIFICATION,
        1)
    }

    "retrieve the application with PENDING_REQUESTER_VERIFICATION state that have been updated before the dayOfExpiry" in {
      val application = createAppWithStatusUpdatedOn(State.PENDING_REQUESTER_VERIFICATION, expiryOnTheDayBefore)
      await(applicationRepository.save(application))

      verifyApplications(
        await(applicationRepository.fetchAllByStatusDetails(State.PENDING_REQUESTER_VERIFICATION, dayOfExpiry)),
        State.PENDING_REQUESTER_VERIFICATION,
        1)
    }

    "retrieve the application with PENDING_REQUESTER_VERIFICATION state that have been updated on the dayOfExpiry" in {
      val application = createAppWithStatusUpdatedOn(State.PENDING_REQUESTER_VERIFICATION, dayOfExpiry)
      await(applicationRepository.save(application))

      verifyApplications(
        await(applicationRepository.fetchAllByStatusDetails(State.PENDING_REQUESTER_VERIFICATION, dayOfExpiry)),
        State.PENDING_REQUESTER_VERIFICATION,
        1)
    }

    "retrieve no application with PENDING_REQUESTER_VERIFICATION state that have been updated after the dayOfExpiry" in {
      val application = createAppWithStatusUpdatedOn(State.PENDING_REQUESTER_VERIFICATION, expiryOnTheDayAfter)
      await(applicationRepository.save(application))

      verifyApplications(
        await(applicationRepository.fetchAllByStatusDetails(State.PENDING_REQUESTER_VERIFICATION, dayOfExpiry)),
        State.PENDING_REQUESTER_VERIFICATION,
        0)
    }

  }

  "fetchVerifiableBy" should {

    "retrieve the application with verificationCode when in pendingRequesterVerification state" in {
      val application = anApplicationData(UUID.randomUUID(), state = pendingRequesterVerificationState("requestorEmail@example.com"))
      await(applicationRepository.save(application))
      val retrieved = await(applicationRepository.fetchVerifiableUpliftBy(generatedVerificationCode))
      retrieved shouldBe Some(application)
    }

    "retrieve the application with verificationCode when in production state" in {
      val application = anApplicationData(UUID.randomUUID(), state = productionState("requestorEmail@example.com"))
      await(applicationRepository.save(application))
      val retrieved = await(applicationRepository.fetchVerifiableUpliftBy(generatedVerificationCode))
      retrieved shouldBe Some(application)
    }

    "not retrieve the application with an unknown verificationCode" in {
      val application = anApplicationData(UUID.randomUUID(), state = pendingRequesterVerificationState("requestorEmail@example.com"))
      await(applicationRepository.save(application))
      val retrieved = await(applicationRepository.fetchVerifiableUpliftBy("aDifferentVerificationCode"))
      retrieved shouldBe None
    }

  }

  "delete" should {

    "delete an application from the database" in {

      val application = anApplicationData(UUID.randomUUID())

      await(applicationRepository.save(application))

      val retrieved = await(applicationRepository.fetch(application.id)).get

      retrieved shouldBe application

      await(applicationRepository.delete(application.id))

      val result = await(applicationRepository.fetch(application.id))

      result shouldBe None
    }

  }

  "fetchAllWithNoSubscriptions" should {
    "fetch only those applications with no subscriptions" in {

      val application1 = anApplicationData(id = UUID.randomUUID(), prodClientId = generateClientId)
      val application2 = anApplicationData(id = UUID.randomUUID(), prodClientId = generateClientId)
      await(applicationRepository.save(application1))
      await(applicationRepository.save(application2))
      await(subscriptionRepository.insert(aSubscriptionData("context", "version", application1.id)))

      val result = await(applicationRepository.fetchAllWithNoSubscriptions())

      result shouldBe Seq(application2)
    }
  }

  "fetchAll" should {
    "fetch all existing applications" in {

      val application1 = anApplicationData(id = UUID.randomUUID(), prodClientId = generateClientId)
      val application2 = anApplicationData(id = UUID.randomUUID(), prodClientId = generateClientId)
      await(applicationRepository.save(application1))
      await(applicationRepository.save(application2))

      await(applicationRepository.fetchAll()) shouldBe Seq(application1, application2)
    }
  }

  "fetchAllForContext" should {
    "fetch only those applications when the context matches" in {

      val application1 = anApplicationData(id = UUID.randomUUID(), prodClientId = generateClientId)
      val application2 = anApplicationData(id = UUID.randomUUID(), prodClientId = generateClientId)
      val application3 = anApplicationData(id = UUID.randomUUID(), prodClientId = generateClientId)
      await(applicationRepository.save(application1))
      await(applicationRepository.save(application2))
      await(applicationRepository.save(application3))
      await(subscriptionRepository.insert(aSubscriptionData("context", "version-1", application1.id)))
      await(subscriptionRepository.insert(aSubscriptionData("context", "version-2", application2.id)))
      await(subscriptionRepository.insert(aSubscriptionData("other", "version-2", application3.id)))

      val result = await(applicationRepository.fetchAllForContext("context"))

      result shouldBe Seq(application1, application2)
    }
  }

  "fetchAllForApiIdentifier" should {
    "fetch only those applications when the context and version matches" in {
      val application1 = anApplicationData(id = UUID.randomUUID(), prodClientId = generateClientId)
      val application2 = anApplicationData(id = UUID.randomUUID(), prodClientId = generateClientId)
      val application3 = anApplicationData(id = UUID.randomUUID(), prodClientId = generateClientId)
      await(applicationRepository.save(application1))
      await(applicationRepository.save(application2))
      await(applicationRepository.save(application3))
      await(subscriptionRepository.insert(aSubscriptionData("context", "version-1", application1.id)))
      await(subscriptionRepository.insert(aSubscriptionData("context", "version-2", application2.id)))
      await(subscriptionRepository.insert(aSubscriptionData("other", "version-2", application2.id, application3.id)))

      val result = await(applicationRepository.fetchAllForApiIdentifier(APIIdentifier("context", "version-2")))

      result shouldBe Seq(application2)
    }

    "fetch multiple applications with the same matching context and versions" in {
      val application1 = anApplicationData(id = UUID.randomUUID(), prodClientId = generateClientId)
      val application2 = anApplicationData(id = UUID.randomUUID(), prodClientId = generateClientId)
      val application3 = anApplicationData(id = UUID.randomUUID(), prodClientId = generateClientId)
      await(applicationRepository.save(application1))
      await(applicationRepository.save(application2))
      await(applicationRepository.save(application3))
      await(subscriptionRepository.insert(aSubscriptionData("context", "version-1", application1.id)))
      await(subscriptionRepository.insert(aSubscriptionData("context", "version-2", application2.id, application3.id)))

      val result = await(applicationRepository.fetchAllForApiIdentifier(APIIdentifier("context", "version-2")))

      result shouldBe Seq(application2, application3)
    }

    "fetch no applications when the context and version do not match" in {
      val application1 = anApplicationData(id = UUID.randomUUID(), prodClientId = generateClientId)
      val application2 = anApplicationData(id = UUID.randomUUID(), prodClientId = generateClientId)
      await(applicationRepository.save(application1))
      await(applicationRepository.save(application2))
      await(subscriptionRepository.insert(aSubscriptionData("context", "version-1", application1.id)))
      await(subscriptionRepository.insert(aSubscriptionData("context", "version-2", application2.id)))
      await(subscriptionRepository.insert(aSubscriptionData("other", "version-2", application1.id, application2.id)))

      val result = await(applicationRepository.fetchAllForApiIdentifier(APIIdentifier("other", "version-1")))

      result shouldBe Seq.empty
    }
  }

  "The 'application' collection" should {
    "have all the current indexes" in {

      val expectedIndexes = Set(
        Index(key = Seq("_id" -> Ascending), name = Some("_id_"), unique = false, background = false),
        Index(key = Seq("state.verificationCode" -> Ascending), name = Some("verificationCodeIndex"), background = true),
        Index(key = Seq("state.name" -> Ascending, "state.updatedOn" -> Ascending), name = Some("stateName_stateUpdatedOn_Index"), background = true),
        Index(key = Seq("id" -> Ascending), name = Some("applicationIdIndex"), unique = true, background = true),
        Index(key = Seq("normalisedName" -> Ascending), name = Some("applicationNormalisedNameIndex"), background = true),
        Index(key = Seq("lastAccess" -> Ascending), name = Some("lastAccessIndex"), unique = false, background = true),
        Index(key = Seq("tokens.production.clientId" -> Ascending), name = Some("productionTokenClientIdIndex"), unique = true, background = true),
        Index(key = Seq("access.overrides" -> Ascending), name = Some("accessOverridesIndex"), background = true),
        Index(key = Seq("access.accessType" -> Ascending), name = Some("accessTypeIndex"), background = true),
        Index(key = Seq("collaborators.emailAddress" -> Ascending), name = Some("collaboratorsEmailAddressIndex"), background = true)
      )

      verifyIndexesVersionAgnostic(applicationRepository, expectedIndexes)
    }
  }

  "Search" should {
    "correctly include the skip and limit clauses" in {
      val application1 = anApplicationData(id = UUID.randomUUID(), prodClientId = generateClientId)
      val application2 = anApplicationData(id = UUID.randomUUID(), prodClientId = generateClientId)
      val application3 = anApplicationData(id = UUID.randomUUID(), prodClientId = generateClientId)
      await(applicationRepository.save(application1))
      await(applicationRepository.save(application2))
      await(applicationRepository.save(application3))

      val applicationSearch = new ApplicationSearch(pageNumber = 2, pageSize = 1, filters = List.empty)

      val result = await(applicationRepository.searchApplications(applicationSearch))

      result.totals.size shouldBe 1
      result.totals.head.total shouldBe 3
      result.matching.size shouldBe 1
      result.matching.head.total shouldBe 3
      result.applications.size shouldBe 1 // as a result of pageSize = 1
      result.applications.head.id shouldBe application2.id // as a result of pageNumber = 2
    }

    "return applications based on application state filter" in {
      val applicationInTest = anApplicationData(id = UUID.randomUUID(), prodClientId = generateClientId)
      val applicationInProduction = createAppWithStatusUpdatedOn(State.PRODUCTION, DateTime.now())
      await(applicationRepository.save(applicationInTest))
      await(applicationRepository.save(applicationInProduction))

      val applicationSearch = new ApplicationSearch(filters = List(Active))

      val result = await(applicationRepository.searchApplications(applicationSearch))

      result.totals.size shouldBe 1
      result.totals.head.total shouldBe 2
      result.matching.size shouldBe 1
      result.matching.head.total shouldBe 1
      result.applications.size shouldBe 1
      result.applications.head.id shouldBe applicationInProduction.id
    }

    "return applications based on access type filter" in {
      val standardApplication = anApplicationData(id = UUID.randomUUID(), prodClientId = generateClientId)
      val ropcApplication = anApplicationData(id = UUID.randomUUID(), prodClientId = generateClientId, access = Ropc())
      await(applicationRepository.save(standardApplication))
      await(applicationRepository.save(ropcApplication))

      val applicationSearch = new ApplicationSearch(filters = List(ROPCAccess))

      val result = await(applicationRepository.searchApplications(applicationSearch))

      result.totals.size shouldBe 1
      result.totals.head.total shouldBe 2
      result.matching.size shouldBe 1
      result.matching.head.total shouldBe 1
      result.applications.size shouldBe 1
      result.applications.head.id shouldBe ropcApplication.id
    }

    "return applications with no API subscriptions" in {
      val applicationWithSubscriptions = anApplicationData(id = UUID.randomUUID(), prodClientId = generateClientId)
      val applicationWithoutSubscriptions = anApplicationData(id = UUID.randomUUID(), prodClientId = generateClientId)
      await(applicationRepository.save(applicationWithSubscriptions))
      await(applicationRepository.save(applicationWithoutSubscriptions))
      await(subscriptionRepository.insert(aSubscriptionData("context", "version-1", applicationWithSubscriptions.id)))

      val applicationSearch = new ApplicationSearch(filters = List(NoAPISubscriptions))

      val result = await(applicationRepository.searchApplications(applicationSearch))

      result.totals.size shouldBe 1
      result.totals.head.total shouldBe 2
      result.matching.size shouldBe 1
      result.matching.head.total shouldBe 1
      result.applications.size shouldBe 1
      result.applications.head.id shouldBe applicationWithoutSubscriptions.id
    }

    "return applications with any API subscriptions" in {
      val applicationWithSubscriptions = anApplicationData(id = UUID.randomUUID(), prodClientId = generateClientId)
      val applicationWithoutSubscriptions = anApplicationData(id = UUID.randomUUID(), prodClientId = generateClientId)
      await(applicationRepository.save(applicationWithSubscriptions))
      await(applicationRepository.save(applicationWithoutSubscriptions))
      await(subscriptionRepository.insert(aSubscriptionData("context", "version-1", applicationWithSubscriptions.id)))

      val applicationSearch = ApplicationSearch(filters = List(OneOrMoreAPISubscriptions))

      val result = await(applicationRepository.searchApplications(applicationSearch))

      result.totals.size shouldBe 1
      result.totals.head.total shouldBe 2
      result.matching.size shouldBe 1
      result.matching.head.total shouldBe 1
      result.applications.size shouldBe 1
      result.applications.head.id shouldBe applicationWithSubscriptions.id
    }

    "return applications with search text matching application id" in {
      val applicationId = UUID.randomUUID()
      val applicationName = "Test Application 1"

      val application = aNamedApplicationData(applicationId, applicationName, prodClientId = generateClientId)
      val randomOtherApplication = anApplicationData(UUID.randomUUID(), prodClientId = generateClientId)
      await(applicationRepository.save(application))
      await(applicationRepository.save(randomOtherApplication))

      val applicationSearch = new ApplicationSearch(filters = List(ApplicationTextSearch), textToSearch = Some(applicationId.toString))

      val result = await(applicationRepository.searchApplications(applicationSearch))

      result.totals.size shouldBe 1
      result.totals.head.total shouldBe 2
      result.matching.size shouldBe 1
      result.matching.head.total shouldBe 1
      result.applications.size shouldBe 1
      result.applications.head.id shouldBe applicationId
    }

    "return applications with search text matching application name" in {
      val applicationId = UUID.randomUUID()
      val applicationName = "Test Application 2"

      val application = aNamedApplicationData(applicationId, applicationName, prodClientId = generateClientId)
      val randomOtherApplication = anApplicationData(UUID.randomUUID(), prodClientId = generateClientId)
      await(applicationRepository.save(application))
      await(applicationRepository.save(randomOtherApplication))

      val applicationSearch = new ApplicationSearch(filters = List(ApplicationTextSearch), textToSearch = Some(applicationName))

      val result = await(applicationRepository.searchApplications(applicationSearch))

      result.totals.size shouldBe 1
      result.totals.head.total shouldBe 2
      result.matching.size shouldBe 1
      result.matching.head.total shouldBe 1
      result.applications.size shouldBe 1
      result.applications.head.id shouldBe applicationId
    }

    "return applications with search text matching client id" in {
      val applicationId = UUID.randomUUID()
      val clientId = generateClientId
      val applicationName = "Test Application"

      val application = aNamedApplicationData(applicationId, applicationName, prodClientId = clientId)
      val randomOtherApplication = anApplicationData(UUID.randomUUID(), prodClientId = generateClientId)
      await(applicationRepository.save(application))
      await(applicationRepository.save(randomOtherApplication))

      val applicationSearch = new ApplicationSearch(filters = List(ApplicationTextSearch), textToSearch = Some(clientId.toString))

      val result = await(applicationRepository.searchApplications(applicationSearch))

      result.totals.size shouldBe 1
      result.totals.head.total shouldBe 2
      result.matching.size shouldBe 1
      result.matching.head.total shouldBe 1
      result.applications.size shouldBe 1
      result.applications.head.tokens.production.clientId shouldBe clientId
    }

    "return applications with matching search text and other filters" in {
      val applicationName = "Test Application"

      // Applications with the same name, but different access levels
      val standardApplication =
        aNamedApplicationData(id = UUID.randomUUID(), applicationName, prodClientId = generateClientId)
      val ropcApplication =
        aNamedApplicationData(id = UUID.randomUUID(), applicationName, prodClientId = generateClientId, access = Ropc())
      await(applicationRepository.save(standardApplication))
      await(applicationRepository.save(ropcApplication))

      val applicationSearch = new ApplicationSearch(filters = List(ROPCAccess), textToSearch = Some(applicationName))

      val result = await(applicationRepository.searchApplications(applicationSearch))

      result.totals.size shouldBe 1
      result.totals.head.total shouldBe 2
      result.matching.size shouldBe 1
      result.matching.head.total shouldBe 1
      // Only ROPC application should be returned
      result.applications.size shouldBe 1
      result.applications.head.id shouldBe ropcApplication.id
    }

    "return applications matching search text in a case-insensitive manner" in {
      val applicationId = UUID.randomUUID()

      val application = aNamedApplicationData(applicationId, "TEST APPLICATION", prodClientId = generateClientId)
      val randomOtherApplication = anApplicationData(UUID.randomUUID(), prodClientId = generateClientId)
      await(applicationRepository.save(application))
      await(applicationRepository.save(randomOtherApplication))

      val applicationSearch = new ApplicationSearch(filters = List(ApplicationTextSearch), textToSearch = Some("application"))

      val result = await(applicationRepository.searchApplications(applicationSearch))

      result.totals.size shouldBe 1
      result.totals.head.total shouldBe 2
      result.matching.size shouldBe 1
      result.matching.head.total shouldBe 1
      result.applications.size shouldBe 1
      result.applications.head.id shouldBe applicationId
    }

    "return applications with terms of use agreed" in {
      val applicationId = UUID.randomUUID()
      val applicationName = "Test Application"
      val termsOfUseAgreement = TermsOfUseAgreement("a@b.com", HmrcTime.now, "v1")
      val checkInformation = CheckInformation(termsOfUseAgreements = List(termsOfUseAgreement))

      val applicationWithTermsOfUseAgreed =
        aNamedApplicationData(applicationId, applicationName, prodClientId = generateClientId, checkInformation = Some(checkInformation))
      val applicationWithNoTermsOfUseAgreed = anApplicationData(UUID.randomUUID(), prodClientId = generateClientId)
      await(applicationRepository.save(applicationWithTermsOfUseAgreed))
      await(applicationRepository.save(applicationWithNoTermsOfUseAgreed))

      val applicationSearch = new ApplicationSearch(filters = List(TermsOfUseAccepted))

      val result = await(applicationRepository.searchApplications(applicationSearch))

      result.totals.size shouldBe 1
      result.totals.head.total shouldBe 2
      result.matching.size shouldBe 1
      result.matching.head.total shouldBe 1
      result.applications.size shouldBe 1
      result.applications.head.id shouldBe applicationId
    }

    "return applications with terms of use not agreed where checkInformation value does not exist in database" in {
      val applicationId = UUID.randomUUID()
      val applicationName = "Test Application"
      val termsOfUseAgreement = TermsOfUseAgreement("a@b.com", HmrcTime.now, "v1")
      val checkInformation = CheckInformation(termsOfUseAgreements = List(termsOfUseAgreement))

      val applicationWithNoCheckInformation =
        aNamedApplicationData(applicationId, applicationName, prodClientId = generateClientId)
      val applicationWithTermsOfUseAgreed =
        anApplicationData(UUID.randomUUID(), prodClientId = generateClientId, checkInformation = Some(checkInformation))
      await(applicationRepository.save(applicationWithNoCheckInformation))
      await(applicationRepository.save(applicationWithTermsOfUseAgreed))

      val applicationSearch = new ApplicationSearch(filters = List(TermsOfUseNotAccepted))

      val result = await(applicationRepository.searchApplications(applicationSearch))

      result.totals.size shouldBe 1
      result.totals.head.total shouldBe 2
      result.matching.size shouldBe 1
      result.matching.head.total shouldBe 1
      result.applications.size shouldBe 1
      result.applications.head.id shouldBe applicationId
    }

    "return applications with terms of use not agreed where termsOfUseAgreements array is empty in database" in {
      val applicationId = UUID.randomUUID()
      val applicationName = "Test Application"
      val termsOfUseAgreement = TermsOfUseAgreement("a@b.com", HmrcTime.now, "v1")
      val checkInformation = CheckInformation(termsOfUseAgreements = List(termsOfUseAgreement))

      val emptyCheckInformation = CheckInformation(termsOfUseAgreements = List.empty)

      val applicationWithNoTermsOfUseAgreed =
        aNamedApplicationData(applicationId, applicationName, prodClientId = generateClientId, checkInformation = Some(emptyCheckInformation))
      val applicationWithTermsOfUseAgreed =
        anApplicationData(UUID.randomUUID(), prodClientId = generateClientId, checkInformation = Some(checkInformation))
      await(applicationRepository.save(applicationWithNoTermsOfUseAgreed))
      await(applicationRepository.save(applicationWithTermsOfUseAgreed))

      val applicationSearch = new ApplicationSearch(filters = List(TermsOfUseNotAccepted))

      val result = await(applicationRepository.searchApplications(applicationSearch))

      result.totals.size shouldBe 1
      result.totals.head.total shouldBe 2
      result.matching.size shouldBe 1
      result.matching.head.total shouldBe 1
      result.applications.size shouldBe 1
      result.applications.head.id shouldBe applicationId
    }

    "return applications subscribing to a specific API" in {
      val expectedAPIContext = "match-this-api"
      val otherAPIContext = "do-not-match-this-api"

      val expectedApplication = anApplicationData(id = UUID.randomUUID(), prodClientId = generateClientId)
      val otherApplication = anApplicationData(id = UUID.randomUUID(), prodClientId = generateClientId)
      await(applicationRepository.save(expectedApplication))
      await(applicationRepository.save(otherApplication))
      await(subscriptionRepository.insert(aSubscriptionData(expectedAPIContext, "version-1", expectedApplication.id)))
      await(subscriptionRepository.insert(aSubscriptionData(otherAPIContext, "version-1", otherApplication.id)))

      val applicationSearch = new ApplicationSearch(filters = List(SpecificAPISubscription), apiContext = Some(expectedAPIContext), apiVersion = Some(""))

      val result = await(applicationRepository.searchApplications(applicationSearch))

      result.totals.size shouldBe 1
      result.totals.head.total shouldBe 2
      result.matching.size shouldBe 1
      result.matching.head.total shouldBe 1
      result.applications.size shouldBe 1
      result.applications.head.id shouldBe expectedApplication.id
    }

    "return applications subscribing to a specific version of an API" in {
      val apiContext = "match-this-api"
      val expectedAPIVersion = "version-1"
      val otherAPIVersion = "version-2"

      val expectedApplication = anApplicationData(id = UUID.randomUUID(), prodClientId = generateClientId)
      val otherApplication = anApplicationData(id = UUID.randomUUID(), prodClientId = generateClientId)
      await(applicationRepository.save(expectedApplication))
      await(applicationRepository.save(otherApplication))
      await(subscriptionRepository.insert(aSubscriptionData(apiContext, expectedAPIVersion, expectedApplication.id)))
      await(subscriptionRepository.insert(aSubscriptionData(apiContext, otherAPIVersion, otherApplication.id)))

      val applicationSearch =
        new ApplicationSearch(filters = List(SpecificAPISubscription), apiContext = Some(apiContext), apiVersion = Some(expectedAPIVersion))

      val result = await(applicationRepository.searchApplications(applicationSearch))

      result.totals.size shouldBe 1
      result.totals.head.total shouldBe 2
      result.matching.size shouldBe 1
      result.matching.head.total shouldBe 1
      result.applications.size shouldBe 1
      result.applications.head.id shouldBe expectedApplication.id
    }

    "return applications sorted by name ascending" in {
      val firstName = "AAA first"
      val secondName = "ZZZ second"
      val firstApplication =
        aNamedApplicationData(id = UUID.randomUUID(), name = firstName, prodClientId = generateClientId)
      val secondApplication =
        aNamedApplicationData(id = UUID.randomUUID(), name = secondName, prodClientId = generateClientId)

      await(applicationRepository.save(secondApplication))
      await(applicationRepository.save(firstApplication))

      val applicationSearch = new ApplicationSearch(sort = NameAscending)
      val result = await(applicationRepository.searchApplications(applicationSearch))

      result.totals.size shouldBe 1
      result.totals.head.total shouldBe 2
      result.matching.size shouldBe 1
      result.matching.head.total shouldBe 2
      result.applications.size shouldBe 2
      result.applications.head.name shouldBe firstName
      result.applications.last.name shouldBe secondName
    }

    "return applications sorted by name descending" in {
      val firstName = "AAA first"
      val secondName = "ZZZ second"
      val firstApplication =
        aNamedApplicationData(id = UUID.randomUUID(), name = firstName, prodClientId = generateClientId)
      val secondApplication =
        aNamedApplicationData(id = UUID.randomUUID(), name = secondName, prodClientId = generateClientId)

      await(applicationRepository.save(firstApplication))
      await(applicationRepository.save(secondApplication))

      val applicationSearch = new ApplicationSearch(sort = NameDescending)
      val result = await(applicationRepository.searchApplications(applicationSearch))

      result.totals.size shouldBe 1
      result.totals.head.total shouldBe 2
      result.matching.size shouldBe 1
      result.matching.head.total shouldBe 2
      result.applications.size shouldBe 2
      result.applications.head.name shouldBe secondName
      result.applications.last.name shouldBe firstName
    }

    "return applications sorted by submitted ascending" in {
      val firstCreatedOn = HmrcTime.now.minusDays(2)
      val secondCreatedOn = HmrcTime.now.minusDays(1)
      val firstApplication =
        anApplicationData(id = UUID.randomUUID(), prodClientId = generateClientId).copy(createdOn = firstCreatedOn)
      val secondApplication =
        anApplicationData(id = UUID.randomUUID(), prodClientId = generateClientId).copy(createdOn = secondCreatedOn)

      await(applicationRepository.save(secondApplication))
      await(applicationRepository.save(firstApplication))

      val applicationSearch = new ApplicationSearch(sort = SubmittedAscending)
      val result = await(applicationRepository.searchApplications(applicationSearch))

      result.totals.size shouldBe 1
      result.totals.head.total shouldBe 2
      result.matching.size shouldBe 1
      result.matching.head.total shouldBe 2
      result.applications.size shouldBe 2
      result.applications.head.createdOn shouldBe firstCreatedOn
      result.applications.last.createdOn shouldBe secondCreatedOn
    }

    "return applications sorted by submitted descending" in {
      val firstCreatedOn = HmrcTime.now.minusDays(2)
      val secondCreatedOn = HmrcTime.now.minusDays(1)
      val firstApplication =
        anApplicationData(id = UUID.randomUUID(), prodClientId = generateClientId).copy(createdOn = firstCreatedOn)
      val secondApplication =
        anApplicationData(id = UUID.randomUUID(), prodClientId = generateClientId).copy(createdOn = secondCreatedOn)

      await(applicationRepository.save(firstApplication))
      await(applicationRepository.save(secondApplication))

      val applicationSearch = new ApplicationSearch(sort = SubmittedDescending)
      val result = await(applicationRepository.searchApplications(applicationSearch))

      result.totals.size shouldBe 1
      result.totals.head.total shouldBe 2
      result.matching.size shouldBe 1
      result.matching.head.total shouldBe 2
      result.applications.size shouldBe 2
      result.applications.head.createdOn shouldBe secondCreatedOn
      result.applications.last.createdOn shouldBe firstCreatedOn
    }
  }

  "processAll" should {
    class TestService {
      def doSomething(application: ApplicationData): ApplicationData = application
    }

    "ensure function is called for every Application in collection" in {
      val firstApplication = anApplicationData(id = UUID.randomUUID(), prodClientId = generateClientId)
      val secondApplication = anApplicationData(id = UUID.randomUUID(), prodClientId = generateClientId)

      await(applicationRepository.save(firstApplication))
      await(applicationRepository.save(secondApplication))

      val mockTestService = mock[TestService]

      await(applicationRepository.processAll(a => mockTestService.doSomething(a)))

      verify(mockTestService, times(1)).doSomething(firstApplication)
      verify(mockTestService, times(1)).doSomething(secondApplication)
      verifyNoMoreInteractions(mockTestService)
    }
  }

  "ApplicationWithSubscriptionCount" should {
    "return Applications with a count of subscriptions" in {
      val api1 = "api-1"
      val api2 = "api-2"
      val api3 = "api-3"
      val api1Version = "api-1-version-1"
      val api2Version = "api-2-version-2"
      val api3Version = "api-3-version-3"

      val application1 = aNamedApplicationData(id = UUID.randomUUID(), name = "organisations/trusts", prodClientId = generateClientId)
      val application2 = aNamedApplicationData(id = UUID.randomUUID(), name = "application.com", prodClientId = generateClientId)
      val application3 = aNamedApplicationData(id = UUID.randomUUID(), name = "Get) Vat Done (Fast)", prodClientId = generateClientId)

      await(applicationRepository.save(application1))
      await(applicationRepository.save(application2))
      await(applicationRepository.save(application3))

      await(subscriptionRepository.insert(aSubscriptionData(api1, api1Version, application1.id)))
      await(subscriptionRepository.insert(aSubscriptionData(api2, api2Version, application1.id)))
      await(subscriptionRepository.insert(aSubscriptionData(api3, api3Version, application2.id)))

      val sanitisedApp1Name = sanitiseGrafanaNodeName(application1.name)
      val sanitisedApp2Name = sanitiseGrafanaNodeName(application2.name)
      val sanitisedApp3Name = sanitiseGrafanaNodeName(application3.name)

      val result = await(applicationRepository.getApplicationWithSubscriptionCount())

      result.get(s"applicationsWithSubscriptionCount.${sanitisedApp1Name}") shouldBe Some(2)
      result.get(s"applicationsWithSubscriptionCount.${sanitisedApp2Name}") shouldBe Some(1)
      result.get(s"applicationsWithSubscriptionCount.${sanitisedApp3Name}") shouldBe None
    }

    "return Applications when more than 100 results bug" in {
      (1 to 200).foreach(i => {
        val api = s"api-$i"
        val apiVersion = s"api-$i-version-$i"

        val application = anApplicationData(id = UUID.randomUUID(), prodClientId = generateClientId)
        await(applicationRepository.save(application))

        await(subscriptionRepository.insert(aSubscriptionData(api, apiVersion, application.id)))
      })

      val result = await(applicationRepository.getApplicationWithSubscriptionCount())

      result.keys.count(_ => true) shouldBe 200
    }
  }

  "applicationsLastUsed" should {
    def applicationWithLastAccessDate(applicationId: UUID, lastAccessDate: DateTime): ApplicationData =
      anApplicationData(id = applicationId, prodClientId = generateClientId).copy(lastAccess = Some(lastAccessDate))

    "return only applications last accessed before specified date" in {
      val oldApplicationId = UUID.randomUUID()
      val cutoffDate = DateTime.now.minusMonths(12)

      await(applicationRepository.save(applicationWithLastAccessDate(oldApplicationId, DateTime.now.minusMonths(18))))
      await(applicationRepository.save(applicationWithLastAccessDate(UUID.randomUUID(), DateTime.now)))

      val retrievedApplications: Set[UUID] = await(applicationRepository.applicationsLastUsedBefore(cutoffDate))

      retrievedApplications.size should be (1)
      retrievedApplications.head should be (oldApplicationId)
    }

    "match applications that are equal to the cutoff date" in {
      val cutoffDate = DateTime.now.minusMonths(12)

      await(applicationRepository.save(applicationWithLastAccessDate(UUID.randomUUID(), cutoffDate)))

      val retrievedApplications: Set[UUID] = await(applicationRepository.applicationsLastUsedBefore(cutoffDate))

      retrievedApplications.size should be (1)
    }

    "return empty collection if no applications match" in {
      await(applicationRepository.save(applicationWithLastAccessDate(UUID.randomUUID(), DateTime.now)))

      val retrievedApplications: Set[UUID] = await(applicationRepository.applicationsLastUsedBefore(DateTime.now.minusMonths(12)))

      retrievedApplications.isEmpty should be (true)
    }
  }

  "applicationsRequiringDeletionPendingNotification" should {
    def applicationWithLastAccessDate(applicationId: UUID, name: String, lastAccessDate: DateTime, users: Set[Collaborator]): ApplicationData =
      aNamedApplicationData(id = applicationId, name, prodClientId = generateClientId, users = users).copy(lastAccess = Some(lastAccessDate))

    def applicationWithLastAccessDateAndNotificationDate(applicationId: UUID,
                                                         name: String,
                                                         lastAccessDate: DateTime,
                                                         deleteNotificationDate: DateTime,
                                                         users: Set[Collaborator]): ApplicationData =
      aNamedApplicationData(id = applicationId, name, prodClientId = generateClientId, users = users)
        .copy(lastAccess = Some(lastAccessDate), deleteNotificationSent = Some(deleteNotificationDate))

    def adminUser(emailAddress: String): Collaborator = Collaborator(emailAddress, Role.ADMINISTRATOR)
    def developerUser(emailAddress: String): Collaborator = Collaborator(emailAddress, Role.DEVELOPER)

    "return only applications last accessed before specified date with no previous notification sent" in {
      val oldApplicationId = UUID.randomUUID()
      val applicationName = "Test Application"
      val lastAccessDate = DateTime.now.minusMonths(18) // scalastyle:off magic.number
      val cutoffDate = DateTime.now.minusMonths(11) // scalastyle:off magic.number
      val adminUserEmail = "foo@bar.com"

      await(applicationRepository.save(applicationWithLastAccessDate(oldApplicationId, applicationName, lastAccessDate, Set(adminUser(adminUserEmail)))))
      await(applicationRepository.save(applicationWithLastAccessDate(UUID.randomUUID(), "foo", DateTime.now, Set(adminUser(adminUserEmail)))))

      val retrievedApplications: Seq[(UUID, String, DateTime, Set[String])] =
        await(applicationRepository.applicationsRequiringDeletionPendingNotification(cutoffDate))

      retrievedApplications.size should be (1)
      retrievedApplications.head._1 should be (oldApplicationId)
      retrievedApplications.head._2 should be (applicationName)
      retrievedApplications.head._3.isEqual(lastAccessDate) should be (true)
      retrievedApplications.head._4.size should be (1)
      retrievedApplications.head._4 should contain (adminUserEmail)
    }

    "not return applications that have had notifications sent within cutoff period" in {
      val cutoffDate = DateTime.now.minusMonths(10)
      val applicationWithNotificationSent =
        applicationWithLastAccessDateAndNotificationDate(
          UUID.randomUUID(),
          "Test Application",
          DateTime.now.minusMonths(12),
          DateTime.now.minusMonths(11),
          Set(adminUser("foo@bar.com")))

      await(applicationRepository.save(applicationWithNotificationSent))

      val retrievedApplications: Seq[(UUID, String, DateTime, Set[String])] =
        await(applicationRepository.applicationsRequiringDeletionPendingNotification(cutoffDate))

      retrievedApplications.isEmpty should be (true)
    }

    "return applications that have had notifications sent prior to last used date" in {
      val cutoffDate = DateTime.now.minusMonths(11)
      val applicationWithOldNotificationId: UUID = UUID.randomUUID
      val applicationName = "Test Application"
      val lastAccessDate = DateTime.now.minusMonths(12)
      val adminUserEmail = "foo@bar.com"
      val applicationWithOldNotification =
        applicationWithLastAccessDateAndNotificationDate(
          applicationWithOldNotificationId,
          applicationName,
          lastAccessDate,
          DateTime.now.minusMonths(24),
          Set(adminUser(adminUserEmail)))

      await(applicationRepository.save(applicationWithOldNotification))

      val retrievedApplications: Seq[(UUID, String, DateTime, Set[String])] =
        await(applicationRepository.applicationsRequiringDeletionPendingNotification(cutoffDate))

      retrievedApplications.size should be (1)
      retrievedApplications.head._1 should be (applicationWithOldNotificationId)
      retrievedApplications.head._2 should be (applicationName)
      retrievedApplications.head._3.isEqual(lastAccessDate) should be (true)
      retrievedApplications.head._4.size should be (1)
      retrievedApplications.head._4 should contain (adminUserEmail)
    }

    "return all administrator email addresses for application" in {
      val adminUser1Email = "foo@bar.com"
      val adminUser2Email = "bar@foo.com"
      val adminUser3Email = "baz@baz.com"

      await(applicationRepository.save(
        applicationWithLastAccessDate(
          UUID.randomUUID(),
          "Test Application",
          DateTime.now.minusMonths(18),
          Set(adminUser(adminUser1Email), adminUser(adminUser2Email), adminUser(adminUser3Email)))))

      val retrievedApplications: Seq[(UUID, String, DateTime, Set[String])] =
        await(applicationRepository.applicationsRequiringDeletionPendingNotification(DateTime.now.minusMonths(11)))

      retrievedApplications.size should be (1)
      retrievedApplications.head._4.size should be (3)
      retrievedApplications.head._4 should contain (adminUser1Email)
      retrievedApplications.head._4 should contain (adminUser2Email)
      retrievedApplications.head._4 should contain (adminUser3Email)
    }

    "not return developer email addresses" in {
      val adminUserEmail = "foo@bar.com"
      val developer1Email = "bar@foo.com"
      val developer2Email = "baz@baz.com"

      await(applicationRepository.save(
        applicationWithLastAccessDate(
          UUID.randomUUID(),
          "Test Application",
          DateTime.now.minusMonths(18),
          Set(adminUser(adminUserEmail), developerUser(developer1Email), developerUser(developer2Email)))))

      val retrievedApplications: Seq[(UUID, String, DateTime, Set[String])] =
        await(applicationRepository.applicationsRequiringDeletionPendingNotification(DateTime.now.minusMonths(11)))

      retrievedApplications.size should be (1)
      retrievedApplications.head._4.size should be (1)
      retrievedApplications.head._4 should contain (adminUserEmail)
      retrievedApplications.head._4 should not contain (developer1Email)
      retrievedApplications.head._4 should not contain (developer2Email)
    }
  }

  "deletionNotificationSent" should {
    def applicationWithLastAccessDate(applicationId: UUID, lastAccessDate: DateTime): ApplicationData =
      anApplicationData(id = applicationId, prodClientId = generateClientId).copy(lastAccess = Some(lastAccessDate))

    "add timestamp of when notification was sent that application would be deleted" in {
      val testStart: DateTime = DateTime.now
      val oldApplicationId = UUID.randomUUID()
      val applicationLastAccessed = DateTime.now.minusMonths(11)

      val savedApplication = await(applicationRepository.save(applicationWithLastAccessDate(oldApplicationId, applicationLastAccessed)))

      val updatedApplication: ApplicationData = await(applicationRepository.recordDeleteNotificationSent(oldApplicationId))

      savedApplication.deleteNotificationSent should be (None)
      updatedApplication.deleteNotificationSent.get.isAfter(testStart) should be (true)
    }
  }

  def createAppWithStatusUpdatedOn(state: State.State, updatedOn: DateTime) = anApplicationData(
    id = UUID.randomUUID(),
    prodClientId = generateClientId,
    state = ApplicationState(state, Some("requestorEmail@example.com"), Some("aVerificationCode"), updatedOn)
  )

  def aSubscriptionData(context: String, version: String, applicationIds: UUID*) = {
    SubscriptionData(APIIdentifier(context, version), Set(applicationIds: _*))
  }

  def anApplicationData(id: UUID,
                        prodClientId: String = "aaa",
                        state: ApplicationState = testingState(),
<<<<<<< HEAD
                        access: Access = Standard(Seq.empty, None, None),
                        users: Set[Collaborator] = Set(Collaborator("user@example.com", Role.ADMINISTRATOR)),
=======
                        access: Access = Standard(List.empty, None, None),
                        user: String = "user@example.com",
>>>>>>> b5dd5ccd
                        checkInformation: Option[CheckInformation] = None): ApplicationData = {

    aNamedApplicationData(id, s"myApp-$id", prodClientId, state, access, users, checkInformation)
  }

  def aNamedApplicationData(id: UUID,
                            name: String,
                            prodClientId: String = "aaa",
                            state: ApplicationState = testingState(),
<<<<<<< HEAD
                            access: Access = Standard(Seq.empty, None, None),
                            users: Set[Collaborator] = Set(Collaborator("user@example.com", Role.ADMINISTRATOR)),
=======
                            access: Access = Standard(List.empty, None, None),
                            user: String = "user@example.com",
>>>>>>> b5dd5ccd
                            checkInformation: Option[CheckInformation] = None): ApplicationData = {

    ApplicationData(
      id,
      name,
      name.toLowerCase,
      users,
      Some("description"),
      "username",
      "password",
      "myapplication",
      ApplicationTokens(EnvironmentToken(prodClientId, generateClientSecret, generateAccessToken)),
      state,
      access,
      HmrcTime.now,
      Some(HmrcTime.now),
      checkInformation = checkInformation)
  }

}<|MERGE_RESOLUTION|>--- conflicted
+++ resolved
@@ -1270,13 +1270,8 @@
   def anApplicationData(id: UUID,
                         prodClientId: String = "aaa",
                         state: ApplicationState = testingState(),
-<<<<<<< HEAD
-                        access: Access = Standard(Seq.empty, None, None),
+                        access: Access = Standard(List.empty, None, None),
                         users: Set[Collaborator] = Set(Collaborator("user@example.com", Role.ADMINISTRATOR)),
-=======
-                        access: Access = Standard(List.empty, None, None),
-                        user: String = "user@example.com",
->>>>>>> b5dd5ccd
                         checkInformation: Option[CheckInformation] = None): ApplicationData = {
 
     aNamedApplicationData(id, s"myApp-$id", prodClientId, state, access, users, checkInformation)
@@ -1286,13 +1281,8 @@
                             name: String,
                             prodClientId: String = "aaa",
                             state: ApplicationState = testingState(),
-<<<<<<< HEAD
-                            access: Access = Standard(Seq.empty, None, None),
+                            access: Access = Standard(List.empty, None, None),
                             users: Set[Collaborator] = Set(Collaborator("user@example.com", Role.ADMINISTRATOR)),
-=======
-                            access: Access = Standard(List.empty, None, None),
-                            user: String = "user@example.com",
->>>>>>> b5dd5ccd
                             checkInformation: Option[CheckInformation] = None): ApplicationData = {
 
     ApplicationData(

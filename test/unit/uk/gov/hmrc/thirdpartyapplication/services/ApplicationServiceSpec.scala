--- conflicted
+++ resolved
@@ -74,7 +74,6 @@
     val mockEmailConnector: EmailConnector = mock[EmailConnector]
     val mockTotpConnector: TotpConnector = mock[TotpConnector]
     val mockLockKeeper = new MockLockKeeper(locked)
-<<<<<<< HEAD
     val response = mock[HttpResponse]
     val trustedApplicationId1 = UUID.fromString("162017dc-607b-4405-8208-a28308672f76")
     val trustedApplicationId2 = UUID.fromString("162017dc-607b-4405-8208-a28308672f77")
@@ -82,13 +81,6 @@
     val mockThirdPartyDelegatedAuthorityConnector = mock[ThirdPartyDelegatedAuthorityConnector]
     val mockApplicationService = mock[ApplicationService]
     val mockGatekeeperService = mock[GatekeeperService]
-
-
-=======
-    val response: HttpResponse = mock[HttpResponse]
-    val trustedApplicationId1: UUID = UUID.fromString("162017dc-607b-4405-8208-a28308672f76")
-    val trustedApplicationId2: UUID = UUID.fromString("162017dc-607b-4405-8208-a28308672f77")
->>>>>>> 8bc95357
 
     val mockTrustedApplications: TrustedApplications = mock[TrustedApplications]
     when(mockTrustedApplications.isTrusted(any[ApplicationData]())).thenReturn(false)
@@ -125,12 +117,9 @@
       applicationResponseCreator,
       mockCredentialGenerator,
       mockTrustedApplications,
-<<<<<<< HEAD
       mockApiSubscriptionFieldsConnector,
-      mockThirdPartyDelegatedAuthorityConnector)
-=======
+      mockThirdPartyDelegatedAuthorityConnector,
       mockNameValidationConfig)
->>>>>>> 8bc95357
 
     when(mockCredentialGenerator.generate()).thenReturn("a" * 10)
     when(mockApiGatewayStore.createApplication(any(), any(), any())(any[HeaderCarrier]))

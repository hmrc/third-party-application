--- conflicted
+++ resolved
@@ -825,8 +825,6 @@
 
   }
 
-<<<<<<< HEAD
-=======
   "validate name" should {
     "Allow a valid app" in new Setup {
 
@@ -896,7 +894,6 @@
     }
   }
 
->>>>>>> 6d31ddb3
   "query dispatcher" should {
     val clientId = "A123XC"
     val serverToken = "b3c83934c02df8b111e7f9f8700000"

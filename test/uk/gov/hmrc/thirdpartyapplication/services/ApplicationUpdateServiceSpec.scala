--- conflicted
+++ resolved
@@ -35,22 +35,14 @@
 import scala.concurrent.Future
 
 class ApplicationUpdateServiceSpec
-    extends AsyncHmrcSpec
-    with BeforeAndAfterAll
-    with ApplicationStateUtil
-    with ApplicationTestData
-    with UpliftRequestSamples
-    with FixedClock {
+  extends AsyncHmrcSpec
+  with BeforeAndAfterAll
+  with ApplicationStateUtil
+  with ApplicationTestData
+  with UpliftRequestSamples
+  with FixedClock {
 
   trait Setup extends AuditServiceMockModule
-<<<<<<< HEAD
-      with ApplicationRepositoryMockModule {
-
-    val actorSystem: ActorSystem = ActorSystem("System")
-
-    val applicationId   = ApplicationId.random
-    val applicationData = anApplicationData(applicationId)
-=======
     with ApplicationRepositoryMockModule
     with NotificationServiceMockModule {
 
@@ -73,11 +65,10 @@
     val instigator = applicationData.collaborators.head.userId
     val newName = "robs new app"
     val changeName = ChangeProductionApplicationName(instigator, timestamp, gatekeeperUser, newName)
->>>>>>> f4631937
 
-    lazy val locked              = false
+    lazy val locked = false
     protected val mockitoTimeout = 1000
-    val response                 = mock[HttpResponse]
+    val response = mock[HttpResponse]
 
     val mockChangeProductionApplicationNameCommandHandler: ChangeProductionApplicationNameCommandHandler = mock[ChangeProductionApplicationNameCommandHandler]
 
@@ -88,20 +79,6 @@
     )
   }
 
-<<<<<<< HEAD
-  val instigator     = UserId(UUID.randomUUID)
-  val timestamp      = LocalDateTime.now
-  val gatekeeperUser = "gkuser1"
-
-  "update with ChangeProductionApplicationName" should {
-    val newName    = "rob"
-    val changeName = ChangeProductionApplicationName(instigator, timestamp, gatekeeperUser, newName)
-
-    "return the updated application if the application exists" in new Setup {
-      val appBefore = anApplicationData(applicationId).copy(name = "old name")
-      ApplicationRepoMock.Fetch.thenReturn(appBefore)
-      val appAfter  = anApplicationData(applicationId).copy(name = "new name")
-=======
   val timestamp = LocalDateTime.now
   val gatekeeperUser = "gkuser1"
 
@@ -110,7 +87,6 @@
     "return the updated application if the application exists" in new Setup {
       ApplicationRepoMock.Fetch.thenReturn(applicationData)
       val appAfter = applicationData.copy(name = newName)
->>>>>>> f4631937
       ApplicationRepoMock.ApplyEvents.thenReturn(appAfter)
 
       val nameChangedEvent = NameChanged(applicationId, timestamp, instigator, applicationData.name, appAfter.name)

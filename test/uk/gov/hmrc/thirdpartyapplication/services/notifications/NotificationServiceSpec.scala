--- conflicted
+++ resolved
@@ -92,14 +92,7 @@
     }
 
     "when receive a ProductionAppPrivacyPolicyLocationChanged, call the event handler and return successfully" in new Setup {
-<<<<<<< HEAD
       EmailConnectorMock.SendChangeOfApplicationDetailsNoValue.thenReturnSuccess()
-      val previousPrivacyPolicyUrl = PrivacyPolicyLocation.Url("https://example.com/old-privacy-policy")
-      val newPrivacyPolicyUrl = PrivacyPolicyLocation.Url("https://example.com/new-privacy-policy")
-      val event = ProductionAppPrivacyPolicyLocationChanged(
-        UpdateApplicationEvent.Id.random, applicationId, LocalDateTime.now(), UpdateApplicationEvent.GatekeeperUserActor(gatekeeperUser), previousPrivacyPolicyUrl, newPrivacyPolicyUrl, adminEmail)
-=======
-      EmailConnectorMock.SendChangeOfApplicationDetails.thenReturnSuccess()
       val previousPrivacyPolicyUrl = PrivacyPolicyLocations.Url("https://example.com/old-privacy-policy")
       val newPrivacyPolicyUrl      = PrivacyPolicyLocations.Url("https://example.com/new-privacy-policy")
       val event                    = ProductionAppPrivacyPolicyLocationChanged(
@@ -110,22 +103,15 @@
         previousPrivacyPolicyUrl,
         newPrivacyPolicyUrl
       )
->>>>>>> 94e44c7d
-
-      val result = await(underTest.sendNotifications(applicationData, NonEmptyList.one(event), Set.empty))
-      result shouldBe List(HasSucceeded)
-<<<<<<< HEAD
-      EmailConnectorMock.SendChangeOfApplicationDetailsNoValue.verifyCalledWith(adminEmail, applicationData.name, "privacy policy URL", Set(responsibleIndividual.emailAddress.value, loggedInUser))
-=======
-      EmailConnectorMock.SendChangeOfApplicationDetails.verifyCalledWith(
+
+      val result = await(underTest.sendNotifications(applicationData, NonEmptyList.one(event), Set.empty))
+      result shouldBe List(HasSucceeded)
+      EmailConnectorMock.SendChangeOfApplicationDetailsNoValue.verifyCalledWith(
         anAdminEmail.text,
         applicationData.name,
         "privacy policy URL",
-        previousPrivacyPolicyUrl.value,
-        newPrivacyPolicyUrl.value,
         collaboratorEmails + responsibleIndividual.emailAddress
       )
->>>>>>> 94e44c7d
     }
 
     "when receive a ProductionLegacyAppPrivacyPolicyLocationChanged, call the event handler and return successfully" in new Setup {
@@ -143,29 +129,16 @@
 
       val result = await(underTest.sendNotifications(applicationData, NonEmptyList.one(event), Set.empty))
       result shouldBe List(HasSucceeded)
-<<<<<<< HEAD
-      EmailConnectorMock.SendChangeOfApplicationDetailsNoValue.verifyCalledWith(adminEmail, applicationData.name, "privacy policy URL", Set(responsibleIndividual.emailAddress.value, loggedInUser))
+      EmailConnectorMock.SendChangeOfApplicationDetailsNoValue.verifyCalledWith(
+        anAdminEmail.text,
+        applicationData.name,
+        "privacy policy URL",
+        collaboratorEmails + responsibleIndividual.emailAddress
+      )
     }
 
     "when receive a ProductionAppTermsConditionsLocationChanged, call the event handler and return successfully" in new Setup {
       EmailConnectorMock.SendChangeOfApplicationDetailsNoValue.thenReturnSuccess()
-      val previousTermsAndConditionsUrl = TermsAndConditionsLocation.Url("https://example.com/old-terms-conds")
-      val newTermsAndConditionsUrl = TermsAndConditionsLocation.Url("https://example.com/new-terms-conds")
-      val event = ProductionAppTermsConditionsLocationChanged(
-        UpdateApplicationEvent.Id.random, applicationId, LocalDateTime.now(), UpdateApplicationEvent.GatekeeperUserActor(gatekeeperUser), previousTermsAndConditionsUrl, newTermsAndConditionsUrl, adminEmail)
-=======
-      EmailConnectorMock.SendChangeOfApplicationDetails.verifyCalledWith(
-        anAdminEmail.text,
-        applicationData.name,
-        "privacy policy URL",
-        previousPrivacyPolicyUrl,
-        newPrivacyPolicyUrl,
-        collaboratorEmails + responsibleIndividual.emailAddress
-      )
-    }
-
-    "when receive a ProductionAppTermsConditionsLocationChanged, call the event handler and return successfully" in new Setup {
-      EmailConnectorMock.SendChangeOfApplicationDetails.thenReturnSuccess()
       val previousTermsAndConditionsUrl = TermsAndConditionsLocations.Url("https://example.com/old-terms-conds")
       val newTermsAndConditionsUrl      = TermsAndConditionsLocations.Url("https://example.com/new-terms-conds")
       val event                         = ProductionAppTermsConditionsLocationChanged(
@@ -176,22 +149,15 @@
         previousTermsAndConditionsUrl,
         newTermsAndConditionsUrl
       )
->>>>>>> 94e44c7d
-
-      val result = await(underTest.sendNotifications(applicationData, NonEmptyList.one(event), Set.empty))
-      result shouldBe List(HasSucceeded)
-<<<<<<< HEAD
-      EmailConnectorMock.SendChangeOfApplicationDetailsNoValue.verifyCalledWith(adminEmail, applicationData.name, "terms and conditions URL", Set(responsibleIndividual.emailAddress.value, loggedInUser))
-=======
-      EmailConnectorMock.SendChangeOfApplicationDetails.verifyCalledWith(
+
+      val result = await(underTest.sendNotifications(applicationData, NonEmptyList.one(event), Set.empty))
+      result shouldBe List(HasSucceeded)
+      EmailConnectorMock.SendChangeOfApplicationDetailsNoValue.verifyCalledWith(
         anAdminEmail.text,
         applicationData.name,
         "terms and conditions URL",
-        previousTermsAndConditionsUrl.value,
-        newTermsAndConditionsUrl.value,
         collaboratorEmails + responsibleIndividual.emailAddress
       )
->>>>>>> 94e44c7d
     }
 
     "when receive a ProductionLegacyAppTermsConditionsLocationChanged, call the event handler and return successfully" in new Setup {
@@ -209,18 +175,12 @@
 
       val result = await(underTest.sendNotifications(applicationData, NonEmptyList.one(event), Set.empty))
       result shouldBe List(HasSucceeded)
-<<<<<<< HEAD
-      EmailConnectorMock.SendChangeOfApplicationDetailsNoValue.verifyCalledWith(adminEmail, applicationData.name, "terms and conditions URL", Set(responsibleIndividual.emailAddress.value, loggedInUser))
-=======
-      EmailConnectorMock.SendChangeOfApplicationDetails.verifyCalledWith(
+      EmailConnectorMock.SendChangeOfApplicationDetailsNoValue.verifyCalledWith(
         anAdminEmail.text,
         applicationData.name,
         "terms and conditions URL",
-        previousTermsAndConditionsUrl,
-        newTermsAndConditionsUrl,
         collaboratorEmails + responsibleIndividual.emailAddress
       )
->>>>>>> 94e44c7d
     }
 
     "when receive a ResponsibleIndividualVerificationStarted, call the event handler and return successfully" in new Setup {

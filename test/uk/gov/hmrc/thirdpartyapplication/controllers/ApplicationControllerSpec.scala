--- conflicted
+++ resolved
@@ -60,21 +60,16 @@
 import scala.concurrent.Future.successful
 import akka.stream.testkit.NoMaterializer
 import uk.gov.hmrc.thirdpartyapplication.modules.submissions.services.SubmissionsService
-<<<<<<< HEAD
 import uk.gov.hmrc.thirdpartyapplication.services.ApplicationNamingService
 import uk.gov.hmrc.thirdpartyapplication.modules.uplift.services.ApplicationUpliftService
+import uk.gov.hmrc.thirdpartyapplication.util.ApplicationTestData
 
 class ApplicationControllerSpec 
   extends ControllerSpec
   with ApplicationStateUtil 
   with ControllerTestData
-  with TableDrivenPropertyChecks {
-=======
-import uk.gov.hmrc.thirdpartyapplication.util.ApplicationTestData
-
-class ApplicationControllerSpec extends ControllerSpec
-  with ApplicationStateUtil with TableDrivenPropertyChecks with ApplicationTestData {
->>>>>>> 57a467df
+  with TableDrivenPropertyChecks
+  with ApplicationTestData {
 
   import play.api.test.Helpers
   import play.api.test.Helpers._
@@ -1299,101 +1294,6 @@
       status(result) shouldBe BAD_REQUEST
     }
   }
-
-<<<<<<< HEAD
-=======
-  "requestApproval" should {
-    val applicationId = ApplicationId.random
-    val emailAddress = "request@example.com"
-    val approvalRequest = RequestApprovalRequest(emailAddress)
-    
-    implicit val approvalRequestWrites = Json.writes[RequestApprovalRequest]
-
-    "return Ok reponse if request is valid" in new Setup {
-
-      val appData = anApplicationData(applicationId)
-      
-      when(underTest.applicationService.updateToPendingGatekeeperApproval(eqTo(applicationId), eqTo(emailAddress)))
-        .thenReturn(successful(appData))
-
-      val result = underTest.requestApproval(applicationId)(
-        request.withBody(Json.toJson(approvalRequest))
-      )
-
-      status(result) shouldBe OK
-    }
-
-    "return Error reponse if request is invalid" in new Setup {
-      when(underTest.applicationService.updateToPendingGatekeeperApproval(eqTo(applicationId), eqTo(emailAddress)))
-        .thenReturn(failed(new NotFoundException("")))
-
-      val result = underTest.requestApproval(applicationId)(
-        request.withBody(Json.toJson(approvalRequest))
-      )
-
-      status(result) shouldBe NOT_FOUND
-    }
-
-  }
-
-  "requestUplift" should {
-    val applicationId = ApplicationId.random
-    val requestedByEmailAddress = "big.boss@example.com"
-    val requestedName = "Application Name"
-    val upliftRequest = UpliftApplicationRequest(requestedName, requestedByEmailAddress)
-
-    "return updated application if successful" in new Setup {
-      aNewApplicationResponse().copy(state = pendingGatekeeperApprovalState(requestedByEmailAddress))
-
-      when(underTest.applicationService.requestUplift(eqTo(applicationId), eqTo(requestedName), eqTo(requestedByEmailAddress))(*))
-        .thenReturn(successful(UpliftRequested))
-
-      val result = underTest.requestUplift(applicationId)(request
-        .withBody(Json.toJson(upliftRequest)))
-
-      status(result) shouldBe NO_CONTENT
-    }
-
-    "return 404 if the application doesn't exist" in new Setup {
-
-      when(underTest.applicationService.requestUplift(eqTo(applicationId), eqTo(requestedName), eqTo(requestedByEmailAddress))(*))
-        .thenReturn(failed(new NotFoundException("application doesn't exist")))
-
-      val result = underTest.requestUplift(applicationId)(request.withBody(Json.toJson(upliftRequest)))
-
-      verifyErrorResult(result, NOT_FOUND, ErrorCode.APPLICATION_NOT_FOUND)
-    }
-
-    "fail with a 409 (conflict) when an application already exists for that application name" in new Setup {
-
-      when(underTest.applicationService.requestUplift(eqTo(applicationId), eqTo(requestedName), eqTo(requestedByEmailAddress))(*))
-        .thenReturn(failed(ApplicationAlreadyExists("applicationName")))
-
-      val result = underTest.requestUplift(applicationId)(request.withBody(Json.toJson(upliftRequest)))
-
-      verifyErrorResult(result, CONFLICT, ErrorCode.APPLICATION_ALREADY_EXISTS)
-    }
-
-    "fail with 412 (Precondition Failed) when the application is not in the TESTING state" in new Setup {
-
-      when(underTest.applicationService.requestUplift(eqTo(applicationId), eqTo(requestedName), eqTo(requestedByEmailAddress))(*))
-        .thenReturn(failed(new InvalidStateTransition(State.PRODUCTION, State.PENDING_GATEKEEPER_APPROVAL, State.TESTING)))
-
-      val result = underTest.requestUplift(applicationId)(request.withBody(Json.toJson(upliftRequest)))
-
-      verifyErrorResult(result, PRECONDITION_FAILED, ErrorCode.INVALID_STATE_TRANSITION)
-    }
-
-    "fail with a 500 (internal server error) when an exception is thrown" in new Setup {
-      when(underTest.applicationService.requestUplift(eqTo(applicationId), eqTo(requestedName), eqTo(requestedByEmailAddress))(*))
-        .thenReturn(failed(new RuntimeException("Expected test failure")))
-
-      val result = underTest.requestUplift(applicationId)(request.withBody(Json.toJson(upliftRequest)))
-
-      verifyErrorResult(result, INTERNAL_SERVER_ERROR, ErrorCode.UNKNOWN_ERROR)
-    }
-  }
->>>>>>> 57a467df
 
   "update rate limit tier" should {
 

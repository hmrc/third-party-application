/*
 * Copyright 2022 HM Revenue & Customs
 *
 * Licensed under the Apache License, Version 2.0 (the "License");
 * you may not use this file except in compliance with the License.
 * You may obtain a copy of the License at
 *
 *     http://www.apache.org/licenses/LICENSE-2.0
 *
 * Unless required by applicable law or agreed to in writing, software
 * distributed under the License is distributed on an "AS IS" BASIS,
 * WITHOUT WARRANTIES OR CONDITIONS OF ANY KIND, either express or implied.
 * See the License for the specific language governing permissions and
 * limitations under the License.
 */

package uk.gov.hmrc.thirdpartyapplication.mocks.repository

import org.mockito.{ArgumentMatchersSugar, MockitoSugar}
import uk.gov.hmrc.apiplatform.modules.approvals.domain.models.{ResponsibleIndividualVerification, ResponsibleIndividualVerificationId}
import uk.gov.hmrc.apiplatform.modules.approvals.domain.models.ResponsibleIndividualVerificationState.ResponsibleIndividualVerificationState
import uk.gov.hmrc.apiplatform.modules.approvals.repositories.ResponsibleIndividualVerificationRepository
import uk.gov.hmrc.apiplatform.modules.submissions.domain.models.Submission
import uk.gov.hmrc.thirdpartyapplication.models.HasSucceeded

import java.time.LocalDateTime
import scala.concurrent.Future
import scala.concurrent.Future.successful

trait ResponsibleIndividualVerificationRepositoryMockModule extends MockitoSugar with ArgumentMatchersSugar {

  protected trait BaseResponsibleIndividualVerificationRepositoryMock {
    def aMock: ResponsibleIndividualVerificationRepository

    object FetchByStateAndAge {

      def thenReturn(verifications: ResponsibleIndividualVerification*) =
        when(aMock.fetchByStateAndAge(*[ResponsibleIndividualVerificationState], *[LocalDateTime])).thenReturn(Future.successful(List(verifications: _*)))

      def verifyCalledWith(state: ResponsibleIndividualVerificationState, dateTime: LocalDateTime) =
        verify(aMock).fetchByStateAndAge(state, dateTime)
    }

    object DeleteById {
      def thenReturnSuccess()                                            = when(aMock.delete(*[ResponsibleIndividualVerificationId])).thenReturn(successful(HasSucceeded))
      def verifyCalledWith(id: ResponsibleIndividualVerificationId)      = verify(aMock).delete(id)
      def verifyNeverCalledWith(id: ResponsibleIndividualVerificationId) = verify(aMock, never).delete(id)
    }

    object DeleteBySubmission {
      def thenReturnSuccess()                           = when(aMock.delete(*[Submission])).thenReturn(successful(HasSucceeded))
      def verifyCalledWith(submission: Submission)      = verify(aMock).delete(submission)
      def verifyNeverCalledWith(submission: Submission) = verify(aMock, never).delete(submission)
    }

    object UpdateState {
      def thenReturnSuccess()                                                                                      = when(aMock.updateState(*[ResponsibleIndividualVerificationId], *[ResponsibleIndividualVerificationState])).thenReturn(successful(HasSucceeded))
      def verifyCalledWith(id: ResponsibleIndividualVerificationId, state: ResponsibleIndividualVerificationState) = verify(aMock).updateState(id, state)
    }

    object Save {
      def thenReturnSuccess()                                               = when(aMock.save(*[ResponsibleIndividualVerification])).thenAnswer((riv: ResponsibleIndividualVerification) => successful(riv))
      def verifyCalledWith(verification: ResponsibleIndividualVerification) = verify(aMock).save(verification)
    }

    object Fetch {
      def thenReturn(verification: ResponsibleIndividualVerification) = when(aMock.fetch(verification.id)).thenReturn(successful(Some(verification)))
      def verifyCalledWith(id: ResponsibleIndividualVerificationId)   = verify(aMock).fetch(id)
      def thenReturnNothing                                           = when(aMock.fetch(*[ResponsibleIndividualVerificationId])).thenReturn(successful(None))
    }

<<<<<<< HEAD
    object ApplyEvents {
      def succeeds() = {
        when(aMock.applyEvents(*)).thenReturn(Future.successful(HasSucceeded))
      }
    }

=======
    object UpdateSetDefaultVerificationType {
      def thenReturnSuccess()                   = when(aMock.updateSetDefaultVerificationType(*)).thenReturn(successful(HasSucceeded))
      def verifyCalledWith(defaultType: String) = verify(aMock).updateSetDefaultVerificationType(defaultType)
    }
>>>>>>> b88b5187
  }

  object ResponsibleIndividualVerificationRepositoryMock extends BaseResponsibleIndividualVerificationRepositoryMock {
    val aMock = mock[ResponsibleIndividualVerificationRepository]
  }
}<|MERGE_RESOLUTION|>--- conflicted
+++ resolved
@@ -69,19 +69,17 @@
       def thenReturnNothing                                           = when(aMock.fetch(*[ResponsibleIndividualVerificationId])).thenReturn(successful(None))
     }
 
-<<<<<<< HEAD
+    object UpdateSetDefaultVerificationType {
+      def thenReturnSuccess()                   = when(aMock.updateSetDefaultVerificationType(*)).thenReturn(successful(HasSucceeded))
+      def verifyCalledWith(defaultType: String) = verify(aMock).updateSetDefaultVerificationType(defaultType)
+    }
+
     object ApplyEvents {
       def succeeds() = {
         when(aMock.applyEvents(*)).thenReturn(Future.successful(HasSucceeded))
       }
     }
 
-=======
-    object UpdateSetDefaultVerificationType {
-      def thenReturnSuccess()                   = when(aMock.updateSetDefaultVerificationType(*)).thenReturn(successful(HasSucceeded))
-      def verifyCalledWith(defaultType: String) = verify(aMock).updateSetDefaultVerificationType(defaultType)
-    }
->>>>>>> b88b5187
   }
 
   object ResponsibleIndividualVerificationRepositoryMock extends BaseResponsibleIndividualVerificationRepositoryMock {

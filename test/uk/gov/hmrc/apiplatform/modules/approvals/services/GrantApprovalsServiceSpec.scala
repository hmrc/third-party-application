--- conflicted
+++ resolved
@@ -62,11 +62,7 @@
       AuditServiceMock.AuditGatekeeperAction.thenReturnSuccess()
       EmailConnectorMock.SendApplicationApprovedAdminConfirmation.thenReturnSuccess()
 
-<<<<<<< HEAD
-      val result = await(underTest.grant(applicationPendingGKApproval, submittedSubmission, gatekeeperUserName, None, responsibleIndividualVerificationDate.some))
-=======
-      val result = await(underTest.grant(applicationPendingGKApproval, submittedSubmission, gatekeeperUserName, None, None))
->>>>>>> b4b3dfe6
+      val result = await(underTest.grant(applicationPendingGKApproval, submittedSubmission, gatekeeperUserName, None, responsibleIndividualVerificationDate.some, None))
 
       result should matchPattern {
         case GrantApprovalsService.Actioned(app) if(app.state.name == PENDING_REQUESTER_VERIFICATION) =>
@@ -96,7 +92,7 @@
 
       val warning = Some("Here are some warnings")
       val escalatedTo = Some("Marty McFly")
-      val result = await(underTest.grant(applicationPendingGKApproval, submittedSubmission, gatekeeperUserName, warning, escalatedTo))
+      val result = await(underTest.grant(applicationPendingGKApproval, submittedSubmission, gatekeeperUserName, warning, responsibleIndividualVerificationDate.some, escalatedTo))
       
       result should matchPattern {
         case GrantApprovalsService.Actioned(app) if(app.state.name == PENDING_REQUESTER_VERIFICATION) =>
@@ -116,21 +112,13 @@
     }
 
     "fail to grant the specified application if the application is in the incorrect state" in new Setup {
-<<<<<<< HEAD
-      val result = await(underTest.grant(anApplicationData(applicationId, testingState()), answeredSubmission, gatekeeperUserName, None, responsibleIndividualVerificationDate.some))
-=======
-      val result = await(underTest.grant(anApplicationData(applicationId, testingState()), answeredSubmission, gatekeeperUserName, None, None))
->>>>>>> b4b3dfe6
+      val result = await(underTest.grant(anApplicationData(applicationId, testingState()), answeredSubmission, gatekeeperUserName, None, responsibleIndividualVerificationDate.some, None))
 
       result shouldBe GrantApprovalsService.RejectedDueToIncorrectApplicationState
     }
 
     "fail to grant the specified application if the submission is not in the submitted state" in new Setup {
-<<<<<<< HEAD
-      val result = await(underTest.grant(applicationPendingGKApproval, answeredSubmission, gatekeeperUserName, None, responsibleIndividualVerificationDate.some))
-=======
-      val result = await(underTest.grant(applicationPendingGKApproval, answeredSubmission, gatekeeperUserName, None, None))
->>>>>>> b4b3dfe6
+      val result = await(underTest.grant(applicationPendingGKApproval, answeredSubmission, gatekeeperUserName, None, responsibleIndividualVerificationDate.some, None))
 
       result shouldBe GrantApprovalsService.RejectedDueToIncorrectSubmissionState
     }

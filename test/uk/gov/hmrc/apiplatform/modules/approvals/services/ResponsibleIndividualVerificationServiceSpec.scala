--- conflicted
+++ resolved
@@ -31,8 +31,8 @@
 import scala.concurrent.ExecutionContext.Implicits.global
 
 class ResponsibleIndividualVerificationServiceSpec extends AsyncHmrcSpec {
-  trait Setup 
-    extends ApplicationTestData 
+  trait Setup
+    extends ApplicationTestData
     with ApplicationRepositoryMockModule
     with StateHistoryRepositoryMockModule
     with ApplicationServiceMockModule
@@ -52,12 +52,12 @@
                               PrivacyPolicyLocation.InDesktopSoftware,
                               List.empty)
     val application: ApplicationData = anApplicationData(
-                              applicationId, 
+                              applicationId,
                               pendingResponsibleIndividualVerificationState("bob@fastshow.com"),
                               access = Standard(importantSubmissionData = Some(testImportantSubmissionData))).copy(name = appName)
 
     val underTest = new ResponsibleIndividualVerificationService(responsibleIndividualVerificationDao, ApplicationRepoMock.aMock, StateHistoryRepoMock.aMock, ApplicationServiceMock.aMock, clock)
-  
+
     val riVerificationId = ResponsibleIndividualVerificationId.random
     val riVerification = ResponsibleIndividualVerification(
           riVerificationId,
@@ -98,17 +98,7 @@
   }
 
   "accept" should {
-<<<<<<< HEAD
     "return verification record with details and add ToU acceptance if application is found" in new Setup {
-      ApplicationServiceMock.Fetch.thenReturn(appData)
-      ApplicationServiceMock.AddTermsOfUseAcceptance.thenReturn(appData)
-      when(dao.fetch(*[ResponsibleIndividualVerificationId])).thenReturn(Future.successful(Some(riVerification)))
-
-      val result = await(underTest.accept(riVerificationId.value))
-
-      result shouldBe Right(riVerificationWithDetails)
-=======
-    "successfully accept the ToU if application is found" in new Setup {
       when(responsibleIndividualVerificationDao.fetch(*[ResponsibleIndividualVerificationId])).thenAnswer(Future.successful(Some(riVerification)))
       ApplicationRepoMock.Fetch.thenReturn(application)
       ApplicationRepoMock.Save.thenReturn(application)
@@ -123,7 +113,6 @@
       result.right.value.id shouldBe riVerificationId
       result.right.value.applicationName shouldBe appName
 
->>>>>>> aa28a056
       val acceptance = ApplicationServiceMock.AddTermsOfUseAcceptance.verifyCalledWith(riVerification.applicationId)
       acceptance.responsibleIndividual shouldBe responsibleIndividual
       acceptance.submissionId shouldBe riVerification.submissionId

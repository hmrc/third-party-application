--- conflicted
+++ resolved
@@ -27,24 +27,15 @@
 
 import scala.concurrent.ExecutionContext.Implicits.global
 import uk.gov.hmrc.thirdpartyapplication.models.db.ApplicationData
-<<<<<<< HEAD
-import uk.gov.hmrc.thirdpartyapplication.util.ApplicationTestData
 import uk.gov.hmrc.thirdpartyapplication.domain.models.{ApplicationId, Standard}
-=======
-import uk.gov.hmrc.thirdpartyapplication.domain.models.ApplicationId
->>>>>>> 20e42d17
 
 import scala.concurrent.Future.successful
 import uk.gov.hmrc.thirdpartyapplication.models.ValidName
 import uk.gov.hmrc.thirdpartyapplication.models.DuplicateName
 import uk.gov.hmrc.thirdpartyapplication.models.InvalidName
 import uk.gov.hmrc.thirdpartyapplication.models.ApplicationNameValidationResult
-<<<<<<< HEAD
-import uk.gov.hmrc.apiplatform.modules.submissions.domain.models.{NoAnswer, Question, SingleChoiceAnswer, Submission, TextAnswer}
-=======
-import uk.gov.hmrc.apiplatform.modules.submissions.domain.models.Submission
+import uk.gov.hmrc.apiplatform.modules.submissions.domain.models.{NoAnswer, SingleChoiceAnswer, Submission, TextAnswer}
 import uk.gov.hmrc.apiplatform.modules.submissions.domain.services.SubmissionDataExtracter
->>>>>>> 20e42d17
 
 class RequestApprovalsServiceSpec extends AsyncHmrcSpec {
 
@@ -66,10 +57,6 @@
     def namingServiceReturns(result: ApplicationNameValidationResult) =
       when(mockApprovalsNamingService.validateApplicationNameAndAudit(*, *[ApplicationId], *)(*)).thenReturn(successful(result))
 
-    def getAnswerToQuestion(questionId: Question.Id): String = answersToQuestions.get(questionId) match {
-      case Some(TextAnswer(answer)) => answer
-    }
-
     implicit val hc: HeaderCarrier = HeaderCarrier().withExtraHeaders(X_REQUEST_ID_HEADER -> "requestId")
     val underTest = new RequestApprovalsService(AuditServiceMock.aMock, ApplicationRepoMock.aMock, StateHistoryRepoMock.aMock, mockApprovalsNamingService, SubmissionsServiceMock.aMock, clock)
   }
@@ -85,15 +72,23 @@
         AuditServiceMock.Audit.thenReturnSuccess()
         SubmissionsServiceMock.Store.thenReturn()
 
-        val result = await(underTest.requestApproval(application, answeredSubmission, requestedByName, requestedByEmailAddress))
+        val questionsRiName = "andy pandy"
+        val questionsRiEmail = "andy@pandy.com"
+        val answersWithRIDetails = answersToQuestions
+          .updated(testQuestionIdsOfInterest.responsibleIndividualIsRequesterId, SingleChoiceAnswer("No"))
+          .updated(testQuestionIdsOfInterest.responsibleIndividualEmailId, TextAnswer(questionsRiEmail))
+          .updated(testQuestionIdsOfInterest.responsibleIndividualNameId, TextAnswer(questionsRiName))
+        val answeredSubmissionWithRIDetails = answeredSubmission.hasCompletelyAnsweredWith(answersWithRIDetails)
+
+        val result = await(underTest.requestApproval(application, answeredSubmissionWithRIDetails, requestedByName, requestedByEmailAddress))
 
         result shouldBe RequestApprovalsService.ApprovalAccepted(fakeSavedApplication)
         StateHistoryRepoMock.Insert.verifyCalled()
         AuditServiceMock.Audit.verifyCalled()
         val savedAppData = ApplicationRepoMock.Save.verifyCalled()
         val responsibleIndividual = savedAppData.access.asInstanceOf[Standard].importantSubmissionData.get.responsibleIndividual
-        responsibleIndividual.fullName.value shouldBe getAnswerToQuestion(testQuestionIdsOfInterest.responsibleIndividualNameId)
-        responsibleIndividual.emailAddress.value shouldBe getAnswerToQuestion(testQuestionIdsOfInterest.responsibleIndividualEmailId)
+        responsibleIndividual.fullName.value shouldBe questionsRiName
+        responsibleIndividual.emailAddress.value shouldBe questionsRiEmail
 
         val updatedSubmission = SubmissionsServiceMock.Store.verifyCalledWith()
         updatedSubmission.status should matchPattern {
@@ -136,7 +131,7 @@
         val result = await(underTest.requestApproval(application, answeredSubmission, requestedByName, requestedByEmailAddress))
 
         val generatedName = SubmissionDataExtracter.getApplicationName(submittedSubmission).get
-        
+
         result shouldBe RequestApprovalsService.ApprovalRejectedDueToDuplicateName(generatedName)
         StateHistoryRepoMock.Insert.verifyNeverCalled()
         AuditServiceMock.Audit.verifyNeverCalled()
@@ -146,13 +141,9 @@
       "return illegal application name if deny-listed name" in new Setup {
         namingServiceReturns(InvalidName)
 
-<<<<<<< HEAD
+        val generatedName = SubmissionDataExtracter.getApplicationName(submittedSubmission).get
+
         val result = await(underTest.requestApproval(application, answeredSubmission, requestedByName, requestedByEmailAddress))
-=======
-        val generatedName = SubmissionDataExtracter.getApplicationName(submittedSubmission).get
-        
-        val result = await(underTest.requestApproval(application, answeredSubmission, requestedByEmailAddress))
->>>>>>> 20e42d17
 
         result shouldBe RequestApprovalsService.ApprovalRejectedDueToIllegalName(generatedName)
         StateHistoryRepoMock.Insert.verifyNeverCalled()
@@ -184,7 +175,7 @@
 
       "return application in incorrect state an application not in TESTING" in new Setup {
         val prodApplication: ApplicationData = anApplicationData(applicationId, productionState(requestedByEmailAddress))
-        
+
         val result = await(underTest.requestApproval(prodApplication, answeringSubmission, requestedByName, requestedByEmailAddress))
 
         result shouldBe RequestApprovalsService.ApprovalRejectedDueToIncorrectApplicationState

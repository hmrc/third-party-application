/*
 * Copyright 2023 HM Revenue & Customs
 *
 * Licensed under the Apache License, Version 2.0 (the "License");
 * you may not use this file except in compliance with the License.
 * You may obtain a copy of the License at
 *
 *     http://www.apache.org/licenses/LICENSE-2.0
 *
 * Unless required by applicable law or agreed to in writing, software
 * distributed under the License is distributed on an "AS IS" BASIS,
 * WITHOUT WARRANTIES OR CONDITIONS OF ANY KIND, either express or implied.
 * See the License for the specific language governing permissions and
 * limitations under the License.
 */

package uk.gov.hmrc.apiplatform.modules.approvals.services

import java.time.format.DateTimeFormatter
import java.time.{Clock, LocalDateTime}
import javax.inject.{Inject, Singleton}
import scala.concurrent.Future.successful
import scala.concurrent.{ExecutionContext, Future}

import uk.gov.hmrc.http.HeaderCarrier
import uk.gov.hmrc.play.audit.http.connector.AuditResult

import uk.gov.hmrc.apiplatform.modules.common.domain.models.LaxEmailAddress.StringSyntax
import uk.gov.hmrc.apiplatform.modules.common.domain.models.{Actors, ApplicationId}
import uk.gov.hmrc.apiplatform.modules.common.services.{ApplicationLogger, ClockNow, EitherTHelper}
import uk.gov.hmrc.apiplatform.modules.applications.access.domain.models.Access
import uk.gov.hmrc.apiplatform.modules.applications.core.domain.models.State
import uk.gov.hmrc.apiplatform.modules.applications.submissions.domain.models.{ImportantSubmissionData, TermsOfUseAcceptance}
import uk.gov.hmrc.apiplatform.modules.submissions.domain.models.Submission.Status._
import uk.gov.hmrc.apiplatform.modules.submissions.domain.models.{Fail, Submission, Warn}
import uk.gov.hmrc.apiplatform.modules.submissions.domain.services.{MarkAnswer, QuestionsAndAnswersToMap}
import uk.gov.hmrc.apiplatform.modules.submissions.services.SubmissionsService
import uk.gov.hmrc.thirdpartyapplication.connector.EmailConnector
import uk.gov.hmrc.thirdpartyapplication.models.HasSucceeded
import uk.gov.hmrc.thirdpartyapplication.models.TermsOfUseInvitationState._
import uk.gov.hmrc.thirdpartyapplication.models.db.StoredApplication
import uk.gov.hmrc.thirdpartyapplication.repository.{ApplicationRepository, StateHistoryRepository}
import uk.gov.hmrc.thirdpartyapplication.services.AuditAction._
import uk.gov.hmrc.thirdpartyapplication.services.{AuditService, TermsOfUseInvitationService}

object GrantApprovalsService {
  sealed trait Result

  case class Actioned(application: StoredApplication) extends Result

  sealed trait Rejected                              extends Result
  case object RejectedDueToIncorrectApplicationState extends Rejected
  case object RejectedDueToIncorrectSubmissionState  extends Rejected
  case object RejectedDueToIncorrectApplicationData  extends Rejected
}

@Singleton
class GrantApprovalsService @Inject() (
    auditService: AuditService,
    applicationRepository: ApplicationRepository,
    stateHistoryRepository: StateHistoryRepository,
    termsOfUseInvitationService: TermsOfUseInvitationService,
    submissionService: SubmissionsService,
    emailConnector: EmailConnector,
    val clock: Clock
  )(implicit ec: ExecutionContext
  ) extends BaseService(stateHistoryRepository, clock)
    with ApplicationLogger
    with ClockNow {

  import GrantApprovalsService._

  def grant(
      originalApp: StoredApplication,
      submission: Submission,
      gatekeeperUserName: String,
      warnings: Option[String],
      escalatedTo: Option[String]
    )(implicit hc: HeaderCarrier
    ): Future[GrantApprovalsService.Result] = {
    import cats.instances.future.catsStdInstancesForFuture

<<<<<<< HEAD
    def logDone(app: ApplicationData, submission: Submission) =
      logger.info(s"Granted-02: grant appId:${app.id} ${app.state.name} ${submission.status.getClass.getSimpleName}")
=======
    def logDone(app: StoredApplication, submission: Submission) =
      logger.info(s"Granted-02: grant appId:${app.id} ${app.state.name} ${submission.status}")
>>>>>>> 4eca179b

    val ET    = EitherTHelper.make[Result]
    val appId = originalApp.id

    logger.info(s"Granted-01: grant appId:${appId}")
    (
      for {
        _ <- ET.cond(originalApp.isPendingGatekeeperApproval, (), RejectedDueToIncorrectApplicationState)
        _ <- ET.cond(submission.status.isSubmitted, (), RejectedDueToIncorrectSubmissionState)

        // Set application state to user verification
        updatedApp               = grantApp(originalApp)
        savedApp                <- ET.liftF(applicationRepository.save(updatedApp))
        importantSubmissionData <- ET.fromOption(savedApp.importantSubmissionData, RejectedDueToIncorrectApplicationData)
        _                       <- ET.liftF(writeStateHistory(originalApp, gatekeeperUserName))
        updatedSubmission        = grantSubmission(gatekeeperUserName, warnings, escalatedTo)(submission)
        savedSubmission         <- ET.liftF(submissionService.store(updatedSubmission))
        _                       <- ET.liftF(auditGrantedApprovalRequest(appId, savedApp, savedSubmission, gatekeeperUserName, warnings, importantSubmissionData, escalatedTo))
        _                       <- ET.liftF(sendEmails(savedApp))
        _                        = logDone(savedApp, savedSubmission)
      } yield Actioned(savedApp)
    )
      .fold[Result](identity, identity)
  }

  private def grantSubmission(gatekeeperUserName: String, warnings: Option[String], escalatedTo: Option[String])(submission: Submission) = {
    warnings.fold(
      Submission.grant(LocalDateTime.now(clock), gatekeeperUserName, None, None)(submission)
    )(value =>
      Submission.grantWithWarnings(LocalDateTime.now(clock), gatekeeperUserName, value, escalatedTo)(submission)
    )
  }

  private def grantApp(application: StoredApplication): StoredApplication = {
    application.copy(state = application.state.toPendingRequesterVerification(now()))
  }

  private val fmt = DateTimeFormatter.ISO_DATE_TIME

  private def auditGrantedApprovalRequest(
      applicationId: ApplicationId,
      updatedApp: StoredApplication,
      submission: Submission,
      gatekeeperUserName: String,
      warnings: Option[String],
      importantSubmissionData: ImportantSubmissionData,
      escalatedTo: Option[String]
    )(implicit hc: HeaderCarrier
    ): Future[AuditResult] = {

    val questionsWithAnswers                                         = QuestionsAndAnswersToMap(submission)
    val grantedData                                                  = Map("status" -> "granted")
    val warningsData                                                 = warnings.fold(Map.empty[String, String])(warning => Map("warnings" -> warning))
    val escalatedData                                                = escalatedTo.fold(Map.empty[String, String])(escalatedTo => Map("escalatedTo" -> escalatedTo))
    val submittedOn: LocalDateTime                                   = submission.latestInstance.statusHistory.find(s => s.isSubmitted).map(_.timestamp).get
    val grantedOn: LocalDateTime                                     = submission.latestInstance.statusHistory.find(s => s.isGrantedWithOrWithoutWarnings).map(_.timestamp).get
    val responsibleIndividualVerificationDate: Option[LocalDateTime] =
      importantSubmissionData.termsOfUseAcceptances.find(t => (t.submissionId == submission.id && t.submissionInstance == submission.latestInstance.index)).map(_.dateTime)
    val dates                                                        = Map(
      "submission.started.date"   -> submission.startedOn.format(fmt),
      "submission.submitted.date" -> submittedOn.format(fmt),
      "submission.granted.date"   -> grantedOn.format(fmt)
    ) ++ responsibleIndividualVerificationDate.fold(Map.empty[String, String])(rivd => Map("responsibleIndividual.verification.date" -> rivd.format(fmt)))

    val markedAnswers = MarkAnswer.markSubmission(submission)
    val nbrOfFails    = markedAnswers.filter(_._2 == Fail).size
    val nbrOfWarnings = markedAnswers.filter(_._2 == Warn).size
    val counters      = Map(
      "submission.failures" -> nbrOfFails.toString,
      "submission.warnings" -> nbrOfWarnings.toString
    )

    val extraData = questionsWithAnswers ++ grantedData ++ warningsData ++ dates ++ counters ++ escalatedData

    auditService.auditGatekeeperAction(gatekeeperUserName, updatedApp, ApplicationApprovalGranted, extraData)
  }

  private def writeStateHistory(snapshotApp: StoredApplication, name: String) =
    insertStateHistory(
      snapshotApp,
      State.PENDING_REQUESTER_VERIFICATION,
      Some(State.PENDING_GATEKEEPER_APPROVAL),
      Actors.GatekeeperUser(name),
      (a: StoredApplication) => applicationRepository.save(a)
    )

  private def sendEmails(app: StoredApplication)(implicit hc: HeaderCarrier): Future[HasSucceeded] = {
    val requesterEmail   = app.state.requestedByEmailAddress.getOrElse(throw new RuntimeException("no requestedBy email found")).toLaxEmail
    val verificationCode = app.state.verificationCode.getOrElse(throw new RuntimeException("no verification code found"))
    val recipients       = app.admins.map(_.emailAddress).filterNot(email => email.equalsIgnoreCase(requesterEmail))

    if (recipients.nonEmpty) emailConnector.sendApplicationApprovedNotification(app.name, recipients)

    emailConnector.sendApplicationApprovedAdminConfirmation(app.name, verificationCode, Set(requesterEmail))
  }

  private def setTermsOfUseInvitationStatus(applicationId: ApplicationId, submission: Submission) = {
    submission.status match {
      case Granted(_, _, _, _)             => termsOfUseInvitationService.updateStatus(applicationId, TERMS_OF_USE_V2)
      case GrantedWithWarnings(_, _, _, _) => termsOfUseInvitationService.updateStatus(applicationId, TERMS_OF_USE_V2_WITH_WARNINGS)
      case Warnings(_, _)                  => termsOfUseInvitationService.updateStatus(applicationId, WARNINGS)
      case Failed(_, _)                    => termsOfUseInvitationService.updateStatus(applicationId, FAILED)
      case Answering(_, _)                 => termsOfUseInvitationService.updateResetBackToEmailSent(applicationId)
      case _                               => successful(HasSucceeded)
    }
  }

  def grantWithWarningsForTouUplift(
      originalApp: StoredApplication,
      submission: Submission,
      gatekeeperUserName: String,
      reasons: String
    ): Future[GrantApprovalsService.Result] = {
    import cats.instances.future.catsStdInstancesForFuture

    val ET = EitherTHelper.make[Result]
    (
      for {
        _ <- ET.cond(originalApp.isInProduction, (), RejectedDueToIncorrectApplicationState)
        _ <- ET.cond(submission.status.isWarnings, (), RejectedDueToIncorrectSubmissionState)

        updatedSubmission = Submission.grantWithWarnings(LocalDateTime.now(clock), gatekeeperUserName, reasons, None)(submission)
        savedSubmission  <- ET.liftF(submissionService.store(updatedSubmission))
        _                <- ET.liftF(setTermsOfUseInvitationStatus(originalApp.id, savedSubmission))
      } yield Actioned(originalApp)
    )
      .fold[Result](identity, identity)
  }

  def grantForTouUplift(
      originalApp: StoredApplication,
      submission: Submission,
      gatekeeperUserName: String,
      comments: String,
      escalatedTo: Option[String]
    )(implicit hc: HeaderCarrier
    ): Future[GrantApprovalsService.Result] = {
    import cats.instances.future.catsStdInstancesForFuture

    val ET = EitherTHelper.make[Result]
    (
      for {
        _ <- ET.cond(originalApp.isInProduction, (), RejectedDueToIncorrectApplicationState)
        _ <- ET.cond((submission.status.isGrantedWithWarnings || submission.status.isFailed), (), RejectedDueToIncorrectSubmissionState)

        updatedSubmission      = Submission.grant(LocalDateTime.now(clock), gatekeeperUserName, Some(comments), escalatedTo)(submission)
        savedSubmission       <- ET.liftF(submissionService.store(updatedSubmission))
        _                     <- ET.liftF(setTermsOfUseInvitationStatus(originalApp.id, savedSubmission))
        responsibleIndividual <- ET.fromOption(getResponsibleIndividual(originalApp), RejectedDueToIncorrectApplicationData)
        acceptance             = TermsOfUseAcceptance(responsibleIndividual, LocalDateTime.now(clock), submission.id, submission.latestInstance.index)
        _                     <- ET.liftF(applicationRepository.addApplicationTermsOfUseAcceptance(originalApp.id, acceptance))
        _                     <- ET.liftF(emailConnector.sendNewTermsOfUseConfirmation(originalApp.name, originalApp.admins.map(_.emailAddress)))
      } yield Actioned(originalApp)
    )
      .fold[Result](identity, identity)
  }

  private def getResponsibleIndividual(app: StoredApplication) =
    app.access match {
      case Access.Standard(_, _, _, _, _, Some(ImportantSubmissionData(_, responsibleIndividual, _, _, _, _))) => Some(responsibleIndividual)
      case _                                                                                                   => None
    }

  def declineForTouUplift(
      originalApp: StoredApplication,
      submission: Submission,
      gatekeeperUserName: String,
      reasons: String
    ): Future[GrantApprovalsService.Result] = {
    import cats.instances.future.catsStdInstancesForFuture

    val ET = EitherTHelper.make[Result]
    (
      for {
        _ <- ET.cond(originalApp.isInProduction, (), RejectedDueToIncorrectApplicationState)
        _ <- ET.cond(submission.status.isFailed, (), RejectedDueToIncorrectSubmissionState)

        updatedSubmission = Submission.decline(LocalDateTime.now(clock), gatekeeperUserName, reasons)(submission)
        savedSubmission  <- ET.liftF(submissionService.store(updatedSubmission))
        _                <- ET.liftF(setTermsOfUseInvitationStatus(originalApp.id, savedSubmission))
      } yield Actioned(originalApp)
    )
      .fold[Result](identity, identity)
  }
}<|MERGE_RESOLUTION|>--- conflicted
+++ resolved
@@ -80,13 +80,8 @@
     ): Future[GrantApprovalsService.Result] = {
     import cats.instances.future.catsStdInstancesForFuture
 
-<<<<<<< HEAD
     def logDone(app: ApplicationData, submission: Submission) =
       logger.info(s"Granted-02: grant appId:${app.id} ${app.state.name} ${submission.status.getClass.getSimpleName}")
-=======
-    def logDone(app: StoredApplication, submission: Submission) =
-      logger.info(s"Granted-02: grant appId:${app.id} ${app.state.name} ${submission.status}")
->>>>>>> 4eca179b
 
     val ET    = EitherTHelper.make[Result]
     val appId = originalApp.id

--- conflicted
+++ resolved
@@ -22,12 +22,8 @@
 import uk.gov.hmrc.apiplatform.modules.submissions.domain.models.Submission
 import uk.gov.hmrc.thirdpartyapplication.models.db.ApplicationData
 import uk.gov.hmrc.apiplatform.modules.common.services.EitherTHelper
-<<<<<<< HEAD
-
 import scala.concurrent.{ExecutionContext, Future}
 import javax.inject.Inject
-=======
->>>>>>> aa28a056
 import uk.gov.hmrc.apiplatform.modules.common.services.ApplicationLogger
 import uk.gov.hmrc.thirdpartyapplication.repository.{ApplicationRepository, StateHistoryRepository}
 import uk.gov.hmrc.thirdpartyapplication.domain.models.{Standard, TermsOfUseAcceptance}
@@ -62,10 +58,7 @@
     responsibleIndividualVerificationDao.fetch(ResponsibleIndividualVerificationId(code))
   }
 
-<<<<<<< HEAD
   def accept(code: String): Future[Either[String, ResponsibleIndividualVerificationWithDetails]] = {
-=======
-  def accept(code: String): Future[Either[String, ResponsibleIndividualVerification]] = {
 
     def getResponsibleIndividualEmailFromStdApp(std: Standard): Option[String] = {
       std.importantSubmissionData.map(isd => isd.responsibleIndividual.emailAddress.value)
@@ -80,12 +73,11 @@
 
     def deriveNewAppDetails(existing: ApplicationData): ApplicationData = {
       existing.copy(
-        state = existing.state.toPendingGatekeeperApproval(clock) 
+        state = existing.state.toPendingGatekeeperApproval(clock)
       )
     }
 
 
->>>>>>> aa28a056
     import cats.implicits._
     import cats.instances.future.catsStdInstancesForFuture
 
@@ -94,32 +86,23 @@
 
     (
       for {
-<<<<<<< HEAD
-        riVerification        <- ET.fromOptionF(responsibleIndividualVerificationDao.fetch(ResponsibleIndividualVerificationId(code)), "responsibleIndividualVerification not found")
-        appResponse           <- ET.fromOptionF(applicationService.fetch(riVerification.applicationId).value, s"Application with id ${riVerification.applicationId} not found")
-        responsibleIndividual <- ET.fromOptionF(addTermsOfUseAcceptance(riVerification, appResponse).value, s"Unable to add Terms of Use acceptance to application with id ${riVerification.applicationId}")
-        _                      =  logger.info(s"Responsible individual has successfully accepted ToU for appId:${riVerification.applicationId}")
-      } yield ResponsibleIndividualVerificationWithDetails(riVerification, responsibleIndividual)
-=======
         riVerification                     <- ET.fromOptionF(responsibleIndividualVerificationDao.fetch(riVerificationId), "responsibleIndividualVerification not found")
         originalApp                        <- ET.fromOptionF(applicationRepository.fetch(riVerification.applicationId), s"Application with id ${riVerification.applicationId} not found")
         _                                  <- ET.cond(originalApp.isPendingResponsibleIndividualVerification, (), "application not in state pendingResponsibleIndividualVerification")
-        responsibleIndividualEmailAddress  <- ET.fromOption(getResponsibleIndividualEmail(originalApp), "unable to get responsible individual email address from application")
         updatedApp                         =  deriveNewAppDetails(originalApp)
         savedApp                           <- ET.liftF(applicationRepository.save(updatedApp))
-        _                                  <- ET.liftF(addTermsOfUseAcceptance(riVerification, updatedApp).value)
-        _                                  <- ET.liftF(writeStateHistory(originalApp, responsibleIndividualEmailAddress))
+        responsibleIndividual              <- ET.fromOptionF(addTermsOfUseAcceptance(riVerification, updatedApp).value, s"Unable to add Terms of Use acceptance to application with id ${riVerification.applicationId}")
+        _                                  <- ET.liftF(writeStateHistory(originalApp, responsibleIndividual.emailAddress.value))
         _                                  <- ET.liftF(responsibleIndividualVerificationDao.delete(riVerificationId))
         _                                  =  logger.info(s"Responsible individual has successfully accepted ToU for appId:${riVerification.applicationId}")
-      } yield riVerification
->>>>>>> aa28a056
+      } yield ResponsibleIndividualVerificationWithDetails(riVerification, responsibleIndividual)
     ).value
 
   }
 
-  private def addTermsOfUseAcceptance(verification: ResponsibleIndividualVerification, appResponse: ApplicationData) = {
+  private def addTermsOfUseAcceptance(verification: ResponsibleIndividualVerification, appData: ApplicationData) = {
     import cats.implicits._
-    appResponse.access match {
+    appData.access match {
       case Standard(_, _, _, _, _, Some(importantSubmissionData)) => {
         val responsibleIndividual = importantSubmissionData.responsibleIndividual
         val acceptance = TermsOfUseAcceptance(responsibleIndividual, LocalDateTime.now, verification.submissionId)
@@ -146,6 +129,6 @@
     ).value
   }
 
-  private def writeStateHistory(snapshotApp: ApplicationData, name: String) = 
+  private def writeStateHistory(snapshotApp: ApplicationData, name: String) =
     insertStateHistory(snapshotApp, PENDING_GATEKEEPER_APPROVAL, Some(PENDING_RESPONSIBLE_INDIVIDUAL_VERIFICATION), name, COLLABORATOR, (a: ApplicationData) => applicationRepository.save(a))
 }
--- conflicted
+++ resolved
@@ -27,6 +27,7 @@
 import uk.gov.hmrc.thirdpartyapplication.domain.models.ActorType._
 import uk.gov.hmrc.thirdpartyapplication.domain.models.State._
 import uk.gov.hmrc.thirdpartyapplication.services.ApplicationService
+import uk.gov.hmrc.thirdpartyapplication.domain.models.ImportantSubmissionData
 import uk.gov.hmrc.apiplatform.modules.submissions.services.SubmissionsService
 import uk.gov.hmrc.thirdpartyapplication.connector.EmailConnector
 import uk.gov.hmrc.http.HeaderCarrier
@@ -131,11 +132,7 @@
         requesterEmail             <- ET.fromOption(originalApp.state.requestedByEmailAddress, "no requester email found")
         reason                     =  "Responsible individual declined the terms of use."
         _                          <- ET.liftF(declineApprovalsService.decline(originalApp, submission, responsibleIndividualEmail, reason))
-<<<<<<< HEAD
-=======
         _                          <- ET.liftF(emailConnector.sendResponsibleIndividualDeclined(ri.fullName.value, requesterEmail, originalApp.name, requesterName))
-        _                          <- ET.liftF(responsibleIndividualVerificationRepository.delete(riVerificationId))
->>>>>>> 4b5df4ef
         _                          =  logger.info(s"Responsible individual has successfully declined ToU for appId:${riVerification.applicationId}, code:{$code}")
       } yield riVerification
     ).value

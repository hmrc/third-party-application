--- conflicted
+++ resolved
@@ -38,7 +38,7 @@
 import uk.gov.hmrc.thirdpartyapplication.services.AuditAction._
 import uk.gov.hmrc.thirdpartyapplication.services.{ApplicationService, AuditHelper, AuditService}
 import uk.gov.hmrc.apiplatform.modules.applications.domain.models.ApplicationId
-import uk.gov.hmrc.apiplatform.modules.common.domain.models.LaxEmailAddress
+import uk.gov.hmrc.apiplatform.modules.common.domain.models.LaxEmailAddress.StringSyntax
 import uk.gov.hmrc.apiplatform.modules.common.domain.models.Actors
 
 object RequestApprovalsService {
@@ -91,7 +91,7 @@
       originalApp: ApplicationData,
       submission: Submission,
       requestedByName: String,
-      requestedByEmailAddress: LaxEmailAddress
+      requestedByEmailAddress: String
     )(implicit hc: HeaderCarrier
     ): Future[RequestApprovalResult] = {
 
@@ -134,7 +134,7 @@
         savedApp                           <- ET.liftF(applicationRepository.save(updatedApp))
         _                                  <- ET.liftF(addTouAcceptanceIfNeeded(isRequesterTheResponsibleIndividual, updatedApp, submission, requestedByName, requestedByEmailAddress))
         _                                  <- ET.liftF(writeStateHistory(updatedApp, requestedByEmailAddress))
-        updatedSubmission                   = Submission.submit(LocalDateTime.now(clock), requestedByEmailAddress.text)(submission)
+        updatedSubmission                   = Submission.submit(LocalDateTime.now(clock), requestedByEmailAddress)(submission)
         savedSubmission                    <- ET.liftF(submissionService.store(updatedSubmission))
         _                                  <- ET.liftF(sendVerificationEmailIfNeeded(isRequesterTheResponsibleIndividual, savedApp, submission, importantSubmissionData, requestedByName))
         _                                   = logCompletedApprovalRequest(savedApp)
@@ -211,15 +211,10 @@
       appWithoutTouAcceptance: ApplicationData,
       submission: Submission,
       requestedByName: String,
-      requestedByEmailAddress: LaxEmailAddress
+      requestedByEmailAddress: String
     ): Future[ApplicationData] = {
-<<<<<<< HEAD
-    if (isRequesterTheResponsibleIndividual) {
-      val responsibleIndividual = ResponsibleIndividual.build(requestedByName, requestedByEmailAddress.text)
-=======
     if (addTouAcceptance) {
       val responsibleIndividual = ResponsibleIndividual.build(requestedByName, requestedByEmailAddress)
->>>>>>> 6b5d03ca
       val acceptance            = TermsOfUseAcceptance(responsibleIndividual, LocalDateTime.now(clock), submission.id, submission.latestInstance.index)
       applicationService.addTermsOfUseAcceptance(appWithoutTouAcceptance.id, acceptance)
     } else {
@@ -257,28 +252,6 @@
     }
   }
 
-<<<<<<< HEAD
-  private def deriveNewAppDetails(
-      existing: ApplicationData,
-      isRequesterTheResponsibleIndividual: Boolean,
-      applicationName: String,
-      requestedByEmailAddress: LaxEmailAddress,
-      requestedByName: String,
-      importantSubmissionData: ImportantSubmissionData
-    ): ApplicationData =
-    existing.copy(
-      name = applicationName,
-      normalisedName = applicationName.toLowerCase,
-      access = updateStandardData(existing.access, importantSubmissionData),
-      state = if (isRequesterTheResponsibleIndividual) {
-        existing.state.toPendingGatekeeperApproval(requestedByEmailAddress.text, requestedByName, clock)
-      } else {
-        existing.state.toPendingResponsibleIndividualVerification(requestedByEmailAddress.text, requestedByName, clock)
-      }
-    )
-
-=======
->>>>>>> 6b5d03ca
   private def validateApplicationName(appName: String, appId: ApplicationId, accessType: AccessType)(implicit hc: HeaderCarrier): Future[Either[ApprovalRejectedDueToName, Unit]] =
     approvalsNamingService.validateApplicationNameAndAudit(appName, appId, accessType).map(_ match {
       case ValidName     => Right(ApprovalAccepted)
@@ -292,6 +265,6 @@
   private def auditCompletedApprovalRequest(applicationId: ApplicationId, updatedApp: ApplicationData)(implicit hc: HeaderCarrier): Future[AuditResult] =
     auditService.audit(ApplicationUpliftRequested, AuditHelper.applicationId(applicationId) ++ Map("newApplicationName" -> updatedApp.name))
 
-  private def writeStateHistory(snapshotApp: ApplicationData, requestedByEmailAddress: LaxEmailAddress) =
-    insertStateHistory(snapshotApp, snapshotApp.state.name, Some(TESTING), Actors.AppCollaborator(requestedByEmailAddress), (a: ApplicationData) => applicationRepository.save(a))
+  private def writeStateHistory(snapshotApp: ApplicationData, requestedByEmailAddress: String) =
+    insertStateHistory(snapshotApp, snapshotApp.state.name, Some(TESTING), Actors.AppCollaborator(requestedByEmailAddress.toLaxEmail), (a: ApplicationData) => applicationRepository.save(a))
 }
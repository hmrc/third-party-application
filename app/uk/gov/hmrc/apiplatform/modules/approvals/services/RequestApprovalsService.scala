/*
 * Copyright 2022 HM Revenue & Customs
 *
 * Licensed under the Apache License, Version 2.0 (the "License");
 * you may not use this file except in compliance with the License.
 * You may obtain a copy of the License at
 *
 *     http://www.apache.org/licenses/LICENSE-2.0
 *
 * Unless required by applicable law or agreed to in writing, software
 * distributed under the License is distributed on an "AS IS" BASIS,
 * WITHOUT WARRANTIES OR CONDITIONS OF ANY KIND, either express or implied.
 * See the License for the specific language governing permissions and
 * limitations under the License.
 */

package uk.gov.hmrc.apiplatform.modules.approvals.services

import javax.inject.{Inject, Singleton}
import scala.concurrent.{ExecutionContext, Future}
import scala.util.Failure
import uk.gov.hmrc.http.HeaderCarrier
import uk.gov.hmrc.thirdpartyapplication.domain.models.ActorType._
import uk.gov.hmrc.thirdpartyapplication.domain.models.State._
import uk.gov.hmrc.thirdpartyapplication.domain.models.{ApplicationId, ResponsibleIndividual, _}
import uk.gov.hmrc.thirdpartyapplication.domain.models.AccessType._
import uk.gov.hmrc.thirdpartyapplication.models.db.ApplicationData
import uk.gov.hmrc.thirdpartyapplication.repository.{ApplicationRepository, StateHistoryRepository}
import uk.gov.hmrc.thirdpartyapplication.services.AuditAction._
import uk.gov.hmrc.thirdpartyapplication.services.{ApplicationService, AuditHelper, AuditService}
import uk.gov.hmrc.apiplatform.modules.common.services.ApplicationLogger
import uk.gov.hmrc.apiplatform.modules.submissions.services.SubmissionsService
import uk.gov.hmrc.apiplatform.modules.common.services.EitherTHelper
import uk.gov.hmrc.apiplatform.modules.submissions.domain.services.SubmissionDataExtracter
import uk.gov.hmrc.play.audit.http.connector.AuditResult
import uk.gov.hmrc.thirdpartyapplication.models.{DuplicateName, HasSucceeded, InvalidName, ValidName}

import scala.concurrent.Future.successful
import uk.gov.hmrc.apiplatform.modules.submissions.domain.models.Submission
import uk.gov.hmrc.thirdpartyapplication.connector.EmailConnector

import java.time.{Clock, LocalDateTime}

object RequestApprovalsService {
  sealed trait RequestApprovalResult

  case class ApprovalAccepted(application: ApplicationData) extends RequestApprovalResult

  sealed trait ApprovalRejectedResult extends RequestApprovalResult
  case object ApprovalRejectedDueToIncorrectApplicationState extends ApprovalRejectedResult
  case class ApprovalRejectedDueToIncorrectSubmissionState(state: Submission.Status) extends ApprovalRejectedResult

  sealed trait ApprovalRejectedDueToName extends ApprovalRejectedResult
  case class ApprovalRejectedDueToDuplicateName(name: String) extends ApprovalRejectedDueToName
  case class ApprovalRejectedDueToIllegalName(name: String) extends ApprovalRejectedDueToName
}

@Singleton
class RequestApprovalsService @Inject()(
  auditService: AuditService,
  applicationRepository: ApplicationRepository,
  stateHistoryRepository: StateHistoryRepository,
  approvalsNamingService: ApprovalsNamingService,
  submissionService: SubmissionsService,
  emailConnector: EmailConnector,
  responsibleIndividualVerificationService: ResponsibleIndividualVerificationService,
  applicationService: ApplicationService,
  val clock: Clock
)(implicit ec: ExecutionContext)
  extends ApplicationLogger {

  import RequestApprovalsService._

  def requestApproval(originalApp: ApplicationData, submission: Submission, requestedByName: String, requestedByEmailAddress: String)(implicit hc: HeaderCarrier): Future[RequestApprovalResult] = {
    import cats.implicits._
    import cats.instances.future.catsStdInstancesForFuture

    val ET = EitherTHelper.make[ApprovalRejectedResult]

    import SubmissionDataExtracter._

    (
      for {
<<<<<<< HEAD
        _                                   <- ET.liftF(logStartingApprovalRequestProcessing(originalApp.id))
        _                                   <- ET.cond(originalApp.isInTesting, (), ApprovalRejectedDueToIncorrectApplicationState)
        _                                   <- ET.cond(submission.status.isAnsweredCompletely, (), ApprovalRejectedDueToIncorrectSubmissionState(submission.status))
        appName                              = getApplicationName(submission).get // Safe at this point
        _                                   <- ET.fromEitherF(validateApplicationName(appName, originalApp.id, originalApp.access.accessType))
        isRequesterTheResponsibleIndividual  = SubmissionDataExtracter.isRequesterTheResponsibleIndividual(submission)
        importantSubmissionData              = getImportantSubmissionData(submission, requestedByName, requestedByEmailAddress).get // Safe at this point
        updatedApp                           = deriveNewAppDetails(originalApp, isRequesterTheResponsibleIndividual, appName, requestedByEmailAddress, importantSubmissionData)
        savedApp                            <- ET.liftF(applicationRepository.save(updatedApp))
        _                                   <- ET.liftF(writeStateHistory(originalApp, requestedByEmailAddress))
        updatedSubmission                    = Submission.submit(LocalDateTime.now(clock), requestedByEmailAddress)(submission)
        savedSubmission                     <- ET.liftF(submissionService.store(updatedSubmission))
        _                                   <- ET.liftF(sendVerificationEmailIfNeeded(isRequesterTheResponsibleIndividual, savedApp, submission, importantSubmissionData, requestedByName))
        _                                    = logCompletedApprovalRequest(savedApp)
        _                                   <- ET.liftF(auditCompletedApprovalRequest(originalApp.id, savedApp))
=======
        _                         <- ET.liftF(logStartingApprovalRequestProcessing(originalApp.id))
        _                         <- ET.cond(originalApp.isInTesting, (), ApprovalRejectedDueToIncorrectApplicationState)
        _                         <- ET.cond(submission.status.isAnsweredCompletely, (), ApprovalRejectedDueToIncorrectSubmissionState(submission.status))
        appName                    = getApplicationName(submission).get // Safe at this point
        _                         <- ET.fromEitherF(validateApplicationName(appName, originalApp.id, originalApp.access.accessType))
        importantSubmissionData    = getImportantSubmissionData(submission, requestedByName, requestedByEmailAddress).get // Safe at this point
        updatedApp                 = deriveNewAppDetails(originalApp, appName, requestedByEmailAddress, importantSubmissionData)
        savedApp                  <- ET.liftF(applicationRepository.save(updatedApp))
        _                         <- ET.liftF(addTouAcceptanceIfNeeded(updatedApp, submission, requestedByName, requestedByEmailAddress))
        _                         <- ET.liftF(writeStateHistory(originalApp, requestedByEmailAddress))
        updatedSubmission          = Submission.submit(LocalDateTime.now(clock), requestedByEmailAddress)(submission)
        savedSubmission           <- ET.liftF(submissionService.store(updatedSubmission))
        _                         <- ET.liftF(sendVerificationEmailIfNeeded(savedApp, submission, importantSubmissionData, requestedByName))
        _                          = logCompletedApprovalRequest(savedApp)
        _                         <- ET.liftF(auditCompletedApprovalRequest(originalApp.id, savedApp))
>>>>>>> 20193d3a
      } yield ApprovalAccepted(savedApp)
    )
    .fold[RequestApprovalResult](identity, identity)
  }

  private def logStartingApprovalRequestProcessing(applicationId: ApplicationId): Future[Unit] = {
    logger.info(s"Approval-01: approval request made for appId:${applicationId}")
    successful(Unit)
  }

<<<<<<< HEAD
  private def sendVerificationEmailIfNeeded(isRequesterTheResponsibleIndividual: Boolean, application: ApplicationData, 
                                            submission: Submission, importantSubmissionData: ImportantSubmissionData,
=======
  private def addTouAcceptanceIfNeeded(appWithoutTouAcceptance: ApplicationData, submission: Submission,
                                       requestedByName: String, requestedByEmailAddress: String): Future[ApplicationData] = {
    if (SubmissionDataExtracter.isRequesterTheResponsibleIndividual(submission)) {
      val responsibleIndividual = ResponsibleIndividual.build(requestedByName, requestedByEmailAddress)
      val acceptance = TermsOfUseAcceptance(responsibleIndividual, LocalDateTime.now(), submission.id)
      applicationService.addTermsOfUseAcceptance(appWithoutTouAcceptance.id, acceptance)
    } else {
      Future.successful(appWithoutTouAcceptance)
    }
  }

  private def sendVerificationEmailIfNeeded(application: ApplicationData, submission: Submission,
                                            importantSubmissionData: ImportantSubmissionData,
>>>>>>> 20193d3a
                                            requestedByName: String)(implicit hc: HeaderCarrier): Future[HasSucceeded] = {
    if (!isRequesterTheResponsibleIndividual) {
      val responsibleIndividualName = importantSubmissionData.responsibleIndividual.fullName.value
      val responsibleIndividualEmail = importantSubmissionData.responsibleIndividual.emailAddress.value

      for {
        verification <- responsibleIndividualVerificationService.createNewVerification(application, submission.id, submission.latestInstance.index)
        _            <- emailConnector.sendVerifyResponsibleIndividualNotification(responsibleIndividualName, responsibleIndividualEmail, application.name, requestedByName, verification.id.value)
      } yield HasSucceeded

    } else {
      Future.successful(HasSucceeded)
    }
  }

  private def updateStandardData(existingAccess: Access, importantSubmissionData: ImportantSubmissionData): Access = {
    existingAccess match {
      case s : Standard => s.copy(importantSubmissionData = Some(importantSubmissionData))
      case _ => existingAccess
    }
  }
 
  private def deriveNewAppDetails(
      existing: ApplicationData,
      isRequesterTheResponsibleIndividual: Boolean,
      applicationName: String,
      requestedByEmailAddress: String,
      importantSubmissionData: ImportantSubmissionData
  ): ApplicationData =
    existing.copy(
      name = applicationName,
      normalisedName = applicationName.toLowerCase,
      access = updateStandardData(existing.access, importantSubmissionData),
      state = if (isRequesterTheResponsibleIndividual) 
                existing.state.toPendingGatekeeperApproval(requestedByEmailAddress, clock) 
              else 
                existing.state.toPendingResponsibleIndividualVerification(requestedByEmailAddress, clock)
    )

  private def validateApplicationName(appName: String, appId: ApplicationId, accessType: AccessType)(implicit hc: HeaderCarrier): Future[Either[ApprovalRejectedDueToName, Unit]] = 
    approvalsNamingService.validateApplicationNameAndAudit(appName, appId, accessType).map(_ match {
      case ValidName     => Right(ApprovalAccepted)
      case InvalidName   => Left(ApprovalRejectedDueToIllegalName(appName))
      case DuplicateName => Left(ApprovalRejectedDueToDuplicateName(appName))
    })
    
  private def logCompletedApprovalRequest(app: ApplicationData) = 
    logger.info(s"Approval-02: approval request (pending) application:${app.name} appId:${app.id} appState:${app.state.name}")

  private def auditCompletedApprovalRequest(applicationId: ApplicationId, updatedApp: ApplicationData)(implicit hc: HeaderCarrier): Future[AuditResult] = 
    auditService.audit(ApplicationUpliftRequested, AuditHelper.applicationId(applicationId) ++ Map("newApplicationName" -> updatedApp.name))

  private def writeStateHistory(snapshotApp: ApplicationData, requestedByEmailAddress: String) = 
    insertStateHistory(snapshotApp, PENDING_GATEKEEPER_APPROVAL, Some(TESTING), requestedByEmailAddress, COLLABORATOR, (a: ApplicationData) => applicationRepository.save(a))

  private def insertStateHistory(snapshotApp: ApplicationData, newState: State, oldState: Option[State],
                                 requestedBy: String, actorType: ActorType.ActorType, rollback: ApplicationData => Any): Future[StateHistory] = {
    val stateHistory = StateHistory(snapshotApp.id, newState, Actor(requestedBy, actorType), oldState, changedAt = LocalDateTime.now(clock))
    stateHistoryRepository.insert(stateHistory)
    .andThen {
      case e: Failure[_] =>
        rollback(snapshotApp)
    }
  }
}<|MERGE_RESOLUTION|>--- conflicted
+++ resolved
@@ -81,7 +81,6 @@
 
     (
       for {
-<<<<<<< HEAD
         _                                   <- ET.liftF(logStartingApprovalRequestProcessing(originalApp.id))
         _                                   <- ET.cond(originalApp.isInTesting, (), ApprovalRejectedDueToIncorrectApplicationState)
         _                                   <- ET.cond(submission.status.isAnsweredCompletely, (), ApprovalRejectedDueToIncorrectSubmissionState(submission.status))
@@ -91,29 +90,13 @@
         importantSubmissionData              = getImportantSubmissionData(submission, requestedByName, requestedByEmailAddress).get // Safe at this point
         updatedApp                           = deriveNewAppDetails(originalApp, isRequesterTheResponsibleIndividual, appName, requestedByEmailAddress, importantSubmissionData)
         savedApp                            <- ET.liftF(applicationRepository.save(updatedApp))
+        _                                   <- ET.liftF(addTouAcceptanceIfNeeded(isRequesterTheResponsibleIndividual, updatedApp, submission, requestedByName, requestedByEmailAddress))
         _                                   <- ET.liftF(writeStateHistory(originalApp, requestedByEmailAddress))
         updatedSubmission                    = Submission.submit(LocalDateTime.now(clock), requestedByEmailAddress)(submission)
         savedSubmission                     <- ET.liftF(submissionService.store(updatedSubmission))
         _                                   <- ET.liftF(sendVerificationEmailIfNeeded(isRequesterTheResponsibleIndividual, savedApp, submission, importantSubmissionData, requestedByName))
         _                                    = logCompletedApprovalRequest(savedApp)
         _                                   <- ET.liftF(auditCompletedApprovalRequest(originalApp.id, savedApp))
-=======
-        _                         <- ET.liftF(logStartingApprovalRequestProcessing(originalApp.id))
-        _                         <- ET.cond(originalApp.isInTesting, (), ApprovalRejectedDueToIncorrectApplicationState)
-        _                         <- ET.cond(submission.status.isAnsweredCompletely, (), ApprovalRejectedDueToIncorrectSubmissionState(submission.status))
-        appName                    = getApplicationName(submission).get // Safe at this point
-        _                         <- ET.fromEitherF(validateApplicationName(appName, originalApp.id, originalApp.access.accessType))
-        importantSubmissionData    = getImportantSubmissionData(submission, requestedByName, requestedByEmailAddress).get // Safe at this point
-        updatedApp                 = deriveNewAppDetails(originalApp, appName, requestedByEmailAddress, importantSubmissionData)
-        savedApp                  <- ET.liftF(applicationRepository.save(updatedApp))
-        _                         <- ET.liftF(addTouAcceptanceIfNeeded(updatedApp, submission, requestedByName, requestedByEmailAddress))
-        _                         <- ET.liftF(writeStateHistory(originalApp, requestedByEmailAddress))
-        updatedSubmission          = Submission.submit(LocalDateTime.now(clock), requestedByEmailAddress)(submission)
-        savedSubmission           <- ET.liftF(submissionService.store(updatedSubmission))
-        _                         <- ET.liftF(sendVerificationEmailIfNeeded(savedApp, submission, importantSubmissionData, requestedByName))
-        _                          = logCompletedApprovalRequest(savedApp)
-        _                         <- ET.liftF(auditCompletedApprovalRequest(originalApp.id, savedApp))
->>>>>>> 20193d3a
       } yield ApprovalAccepted(savedApp)
     )
     .fold[RequestApprovalResult](identity, identity)
@@ -124,13 +107,9 @@
     successful(Unit)
   }
 
-<<<<<<< HEAD
-  private def sendVerificationEmailIfNeeded(isRequesterTheResponsibleIndividual: Boolean, application: ApplicationData, 
-                                            submission: Submission, importantSubmissionData: ImportantSubmissionData,
-=======
-  private def addTouAcceptanceIfNeeded(appWithoutTouAcceptance: ApplicationData, submission: Submission,
+  private def addTouAcceptanceIfNeeded(isRequesterTheResponsibleIndividual: Boolean, appWithoutTouAcceptance: ApplicationData, submission: Submission,
                                        requestedByName: String, requestedByEmailAddress: String): Future[ApplicationData] = {
-    if (SubmissionDataExtracter.isRequesterTheResponsibleIndividual(submission)) {
+    if (isRequesterTheResponsibleIndividual) {
       val responsibleIndividual = ResponsibleIndividual.build(requestedByName, requestedByEmailAddress)
       val acceptance = TermsOfUseAcceptance(responsibleIndividual, LocalDateTime.now(), submission.id)
       applicationService.addTermsOfUseAcceptance(appWithoutTouAcceptance.id, acceptance)
@@ -139,9 +118,8 @@
     }
   }
 
-  private def sendVerificationEmailIfNeeded(application: ApplicationData, submission: Submission,
-                                            importantSubmissionData: ImportantSubmissionData,
->>>>>>> 20193d3a
+  private def sendVerificationEmailIfNeeded(isRequesterTheResponsibleIndividual: Boolean, application: ApplicationData, 
+                                            submission: Submission, importantSubmissionData: ImportantSubmissionData,
                                             requestedByName: String)(implicit hc: HeaderCarrier): Future[HasSucceeded] = {
     if (!isRequesterTheResponsibleIndividual) {
       val responsibleIndividualName = importantSubmissionData.responsibleIndividual.fullName.value

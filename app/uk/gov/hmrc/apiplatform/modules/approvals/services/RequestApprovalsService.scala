--- conflicted
+++ resolved
@@ -111,11 +111,7 @@
                                        requestedByName: String, requestedByEmailAddress: String): Future[ApplicationData] = {
     if (isRequesterTheResponsibleIndividual) {
       val responsibleIndividual = ResponsibleIndividual.build(requestedByName, requestedByEmailAddress)
-<<<<<<< HEAD
-      val acceptance = TermsOfUseAcceptance(responsibleIndividual, LocalDateTime.now(clock), submission.id)
-=======
-      val acceptance = TermsOfUseAcceptance(responsibleIndividual, LocalDateTime.now(), submission.id, submission.latestInstance.index)
->>>>>>> 6c0e209b
+      val acceptance = TermsOfUseAcceptance(responsibleIndividual, LocalDateTime.now(clock), submission.id, submission.latestInstance.index)
       applicationService.addTermsOfUseAcceptance(appWithoutTouAcceptance.id, acceptance)
     } else {
       Future.successful(appWithoutTouAcceptance)

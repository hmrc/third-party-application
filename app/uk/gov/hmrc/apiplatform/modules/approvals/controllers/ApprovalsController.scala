/*
 * Copyright 2022 HM Revenue & Customs
 *
 * Licensed under the Apache License, Version 2.0 (the "License");
 * you may not use this file except in compliance with the License.
 * You may obtain a copy of the License at
 *
 *     http://www.apache.org/licenses/LICENSE-2.0
 *
 * Unless required by applicable law or agreed to in writing, software
 * distributed under the License is distributed on an "AS IS" BASIS,
 * WITHOUT WARRANTIES OR CONDITIONS OF ANY KIND, either express or implied.
 * See the License for the specific language governing permissions and
 * limitations under the License.
 */

package uk.gov.hmrc.apiplatform.modules.approvals.controllers

import play.api.mvc.ControllerComponents
import javax.inject.Inject
import javax.inject.Singleton
import uk.gov.hmrc.thirdpartyapplication.controllers.JsonUtils
import uk.gov.hmrc.thirdpartyapplication.controllers.ExtraHeadersController
import uk.gov.hmrc.thirdpartyapplication.domain.models.ApplicationId
import uk.gov.hmrc.thirdpartyapplication.domain.models.State
import play.api.libs.json.Json
import uk.gov.hmrc.apiplatform.modules.approvals.services.RequestApprovalsService
import uk.gov.hmrc.apiplatform.modules.approvals.services.DeclineApprovalsService
import play.api.libs.json.JsValue
import uk.gov.hmrc.thirdpartyapplication.models.ApplicationResponse
import uk.gov.hmrc.thirdpartyapplication.models.JsonFormatters._

import scala.concurrent.ExecutionContext
import uk.gov.hmrc.apiplatform.modules.approvals.controllers.actions.ApprovalsActionBuilders
import uk.gov.hmrc.thirdpartyapplication.services.ApplicationDataService
import uk.gov.hmrc.apiplatform.modules.submissions.services.SubmissionsService
import uk.gov.hmrc.apiplatform.modules.approvals.services.GrantApprovalsService
import uk.gov.hmrc.apiplatform.modules.approvals.controllers.actions.JsonErrorResponse
import org.joda.time.DateTime

object ApprovalsController {
  case class RequestApprovalRequest(requestedByEmailAddress: String)
  implicit val readsRequestApprovalRequest = Json.reads[RequestApprovalRequest]

  case class DeclinedRequest(gatekeeperUserName: String, reasons: String, responsibleIndividualVerificationDate: Option[DateTime] = None)
  implicit val readsDeclinedRequest = Json.reads[DeclinedRequest]

<<<<<<< HEAD
  case class GrantedRequest(gatekeeperUserName: String, warnings: Option[String], responsibleIndividualVerificationDate: Option[DateTime] = None)
=======
  case class GrantedRequest(gatekeeperUserName: String, warnings: Option[String], escalatedTo: Option[String])
>>>>>>> b4b3dfe6
  implicit val readsGrantedRequest = Json.reads[GrantedRequest]
}

@Singleton
class ApprovalsController @Inject()(
  val applicationDataService: ApplicationDataService,
  val submissionService: SubmissionsService,
  requestApprovalsService: RequestApprovalsService,
  declineApprovalService: DeclineApprovalsService,
  grantApprovalService: GrantApprovalsService,
  cc: ControllerComponents
)
(implicit val ec: ExecutionContext) extends ExtraHeadersController(cc)
  with ApprovalsActionBuilders
    with JsonUtils
    with JsonErrorResponse {

  import ApprovalsController._

  def requestApproval(applicationId: ApplicationId) = withApplicationAndSubmission(applicationId) { implicit request =>
    import RequestApprovalsService._

    withJsonBodyFromAnyContent[RequestApprovalRequest] { requestApprovalRequest =>
      requestApprovalsService.requestApproval(request.application, request.submission, requestApprovalRequest.requestedByEmailAddress).map( _ match {
        case ApprovalAccepted(application)                                    => Ok(Json.toJson(ApplicationResponse(application)))
        case ApprovalRejectedDueToIncorrectSubmissionState(state)             => PreconditionFailed(asJsonError("SUBMISSION_IN_INCORRECT_STATE", s"Submission for $applicationId is in an incorrect state of #'$state'"))
        case ApprovalRejectedDueToDuplicateName(name)                         => Conflict(asJsonError("APPLICATION_ALREADY_EXISTS", s"An application already exists for the name '$name' ")) 
        case ApprovalRejectedDueToIllegalName(name)                           => PreconditionFailed(asJsonError("INVALID_APPLICATION_NAME", s"The application name '$name' contains words that are prohibited")) 
        case ApprovalRejectedDueToIncorrectApplicationState                   => PreconditionFailed(asJsonError("APPLICATION_IN_INCORRECT_STATE", s"Application is not in state '${State.TESTING}'"))
      })
      .recover(recovery)
    }
  }

  def decline(applicationId: ApplicationId) = withApplicationAndSubmission(applicationId) { implicit request => 
    import DeclineApprovalsService._

    withJsonBodyFromAnyContent[DeclinedRequest] { declinedRequest => 
      declineApprovalService.decline(request.application, request.submission, declinedRequest.gatekeeperUserName, declinedRequest.reasons, declinedRequest.responsibleIndividualVerificationDate)
      .map( _ match {
        case Actioned(application)                                            => Ok(Json.toJson(ApplicationResponse(application)))
        case RejectedDueToIncorrectSubmissionState                            => PreconditionFailed(asJsonError("NOT_IN_SUBMITTED_STATE", s"Submission for $applicationId was not in a submitted state"))
        case RejectedDueToIncorrectApplicationState                           => PreconditionFailed(asJsonError("APPLICATION_IN_INCORRECT_STATE", s"Application is not in state '${State.PENDING_GATEKEEPER_APPROVAL}'")) 
      })
    }
    .recover(recovery)
  }

  def grant(applicationId: ApplicationId) = withApplicationAndSubmission(applicationId) { implicit request =>
    import GrantApprovalsService._

    withJsonBodyFromAnyContent[GrantedRequest] { grantedRequest => 
<<<<<<< HEAD
      grantApprovalService.grant(request.application, request.submission, grantedRequest.gatekeeperUserName, grantedRequest.warnings, grantedRequest.responsibleIndividualVerificationDate)
=======
      grantApprovalService.grant(request.application, request.submission, grantedRequest.gatekeeperUserName, grantedRequest.warnings, grantedRequest.escalatedTo)
>>>>>>> b4b3dfe6
      .map( _ match {
        case Actioned(application)                                            => Ok(Json.toJson(ApplicationResponse(application)))
        case RejectedDueToIncorrectSubmissionState                            => PreconditionFailed(asJsonError("NOT_IN_SUBMITTED_STATE", s"Submission for $applicationId was not in a submitted state"))
        case RejectedDueToIncorrectApplicationState                           => PreconditionFailed(asJsonError("APPLICATION_IN_INCORRECT_STATE", s"Application is not in state '${State.PENDING_GATEKEEPER_APPROVAL}'")) 
      })
    }
    .recover(recovery)
  }

  private def asJsonError(errorCode: String, message: String): JsValue = 
    Json.toJson(
      Json.obj(
        "code" -> errorCode,
        "message" -> message
      )
    )
}<|MERGE_RESOLUTION|>--- conflicted
+++ resolved
@@ -45,11 +45,7 @@
   case class DeclinedRequest(gatekeeperUserName: String, reasons: String, responsibleIndividualVerificationDate: Option[DateTime] = None)
   implicit val readsDeclinedRequest = Json.reads[DeclinedRequest]
 
-<<<<<<< HEAD
-  case class GrantedRequest(gatekeeperUserName: String, warnings: Option[String], responsibleIndividualVerificationDate: Option[DateTime] = None)
-=======
-  case class GrantedRequest(gatekeeperUserName: String, warnings: Option[String], escalatedTo: Option[String])
->>>>>>> b4b3dfe6
+  case class GrantedRequest(gatekeeperUserName: String, warnings: Option[String], responsibleIndividualVerificationDate: Option[DateTime] = None, escalatedTo: Option[String])
   implicit val readsGrantedRequest = Json.reads[GrantedRequest]
 }
 
@@ -102,11 +98,7 @@
     import GrantApprovalsService._
 
     withJsonBodyFromAnyContent[GrantedRequest] { grantedRequest => 
-<<<<<<< HEAD
-      grantApprovalService.grant(request.application, request.submission, grantedRequest.gatekeeperUserName, grantedRequest.warnings, grantedRequest.responsibleIndividualVerificationDate)
-=======
-      grantApprovalService.grant(request.application, request.submission, grantedRequest.gatekeeperUserName, grantedRequest.warnings, grantedRequest.escalatedTo)
->>>>>>> b4b3dfe6
+      grantApprovalService.grant(request.application, request.submission, grantedRequest.gatekeeperUserName, grantedRequest.warnings, grantedRequest.responsibleIndividualVerificationDate, grantedRequest.escalatedTo)
       .map( _ match {
         case Actioned(application)                                            => Ok(Json.toJson(ApplicationResponse(application)))
         case RejectedDueToIncorrectSubmissionState                            => PreconditionFailed(asJsonError("NOT_IN_SUBMITTED_STATE", s"Submission for $applicationId was not in a submitted state"))

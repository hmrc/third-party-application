--- conflicted
+++ resolved
@@ -16,20 +16,16 @@
 
 package uk.gov.hmrc.apiplatform.modules.approvals.repositories
 
-<<<<<<< HEAD
 import cats.data.NonEmptyList
-import org.mongodb.scala.model.Filters.{and, equal, lte}
-=======
-import org.mongodb.scala.model.Filters.{and, equal, lte, exists}
->>>>>>> b88b5187
+import org.mongodb.scala.model.Filters.{and, equal, exists, lte}
 import org.mongodb.scala.model.Indexes.ascending
 import org.mongodb.scala.model.{IndexModel, IndexOptions, Updates}
 import uk.gov.hmrc.apiplatform.modules.approvals.domain.models.ResponsibleIndividualVerificationState.ResponsibleIndividualVerificationState
-import uk.gov.hmrc.apiplatform.modules.approvals.domain.models.{ResponsibleIndividualVerification, ResponsibleIndividualVerificationId, ResponsibleIndividualVerificationState}
+import uk.gov.hmrc.apiplatform.modules.approvals.domain.models.{ResponsibleIndividualUpdateVerification, ResponsibleIndividualVerification, ResponsibleIndividualVerificationId, ResponsibleIndividualVerificationState}
 import uk.gov.hmrc.apiplatform.modules.submissions.domain.models.Submission
 import uk.gov.hmrc.mongo.MongoComponent
 import uk.gov.hmrc.mongo.play.json.{Codecs, PlayMongoRepository}
-import uk.gov.hmrc.thirdpartyapplication.domain.models.UpdateApplicationEvent
+import uk.gov.hmrc.thirdpartyapplication.domain.models.{ResponsibleIndividual, UpdateApplicationEvent}
 import uk.gov.hmrc.thirdpartyapplication.domain.models.UpdateApplicationEvent.ResponsibleIndividualVerificationStarted
 import uk.gov.hmrc.thirdpartyapplication.models.HasSucceeded
 
@@ -67,7 +63,7 @@
       ),
       replaceIndexes = true
     ) {
-  
+
   def save(verification: ResponsibleIndividualVerification): Future[ResponsibleIndividualVerification] = {
     collection.insertOne(verification)
       .toFuture()
@@ -122,7 +118,14 @@
       .map(x => x.toList)
   }
 
-<<<<<<< HEAD
+  def updateSetDefaultVerificationType(defaultTypeValue: String): Future[HasSucceeded] = {
+    val filter = exists("verificationType", false)
+
+    collection.updateMany(filter, update = Updates.set("verificationType", Codecs.toBson(defaultTypeValue)))
+      .toFuture()
+      .map(_ => HasSucceeded)
+  }
+
   def applyEvents(events: NonEmptyList[UpdateApplicationEvent]): Future[HasSucceeded] = {
     events match {
       case NonEmptyList(e, Nil)  => applyEvent(e)
@@ -131,13 +134,14 @@
   }
 
   private def addResponsibleIndividualVerification(evt : ResponsibleIndividualVerificationStarted): Future[HasSucceeded] = {
-    val verification = ResponsibleIndividualVerification(
+    val verification = ResponsibleIndividualUpdateVerification(
       evt.verificationId,
       evt.applicationId,
       evt.submissionId,
       evt.submissionIndex,
       evt.applicationName,
       evt.eventDateTime,
+      ResponsibleIndividual.build(evt.responsibleIndividualName, evt.responsibleIndividualEmail),
       ResponsibleIndividualVerificationState.ADMIN_REQUESTED_CHANGE
     )
 
@@ -152,13 +156,4 @@
       case _ => Future.successful(HasSucceeded)
     }
   }
-=======
-  def updateSetDefaultVerificationType(defaultTypeValue: String): Future[HasSucceeded] = {
-    val filter = exists("verificationType", false)
-
-    collection.updateMany(filter, update = Updates.set("verificationType", Codecs.toBson(defaultTypeValue)))
-      .toFuture()
-      .map(_ => HasSucceeded)
-  }
->>>>>>> b88b5187
 }
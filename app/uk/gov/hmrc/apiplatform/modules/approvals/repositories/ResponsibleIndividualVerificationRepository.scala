/*
 * Copyright 2022 HM Revenue & Customs
 *
 * Licensed under the Apache License, Version 2.0 (the "License");
 * you may not use this file except in compliance with the License.
 * You may obtain a copy of the License at
 *
 *     http://www.apache.org/licenses/LICENSE-2.0
 *
 * Unless required by applicable law or agreed to in writing, software
 * distributed under the License is distributed on an "AS IS" BASIS,
 * WITHOUT WARRANTIES OR CONDITIONS OF ANY KIND, either express or implied.
 * See the License for the specific language governing permissions and
 * limitations under the License.
 */

package uk.gov.hmrc.apiplatform.modules.approvals.repositories

<<<<<<< HEAD
import org.mongodb.scala.model.Indexes.ascending
import org.mongodb.scala.model.{IndexModel, IndexOptions}
import uk.gov.hmrc.apiplatform.modules.approvals.domain.models.ResponsibleIndividualVerification
import uk.gov.hmrc.mongo.MongoComponent
import uk.gov.hmrc.mongo.play.json.PlayMongoRepository
import uk.gov.hmrc.mongo.play.json.formats.MongoJavatimeFormats
=======
import akka.stream.Materializer
import play.api.libs.json.Json
import play.modules.reactivemongo.ReactiveMongoComponent
import reactivemongo.bson.BSONObjectID
import uk.gov.hmrc.apiplatform.modules.approvals.domain.models.{ResponsibleIndividualVerification, ResponsibleIndividualVerificationId}
import uk.gov.hmrc.apiplatform.modules.approvals.domain.models.ResponsibleIndividualVerificationState.ResponsibleIndividualVerificationState
import uk.gov.hmrc.apiplatform.modules.submissions.domain.models.Submission
import uk.gov.hmrc.mongo.ReactiveRepository
import uk.gov.hmrc.mongo.json.ReactiveMongoFormats
import uk.gov.hmrc.thirdpartyapplication.models.HasSucceeded
import uk.gov.hmrc.thirdpartyapplication.repository.MongoJavaTimeFormats
>>>>>>> 3d0d0265

import java.time.LocalDateTime
import javax.inject.Inject
import scala.concurrent.{ExecutionContext, Future}
import uk.gov.hmrc.thirdpartyapplication.util.mongo.IndexHelper._

<<<<<<< HEAD
class ResponsibleIndividualVerificationRepository @Inject() (mongo: MongoComponent)
                                                            (implicit val ec: ExecutionContext)
    extends PlayMongoRepository[ResponsibleIndividualVerification](
      collectionName = "responsibleIndividualVerification",
      mongoComponent = mongo,
      domainFormat = ResponsibleIndividualVerification.format,
      indexes = Seq(
        IndexModel(ascending("id"), IndexOptions()
          .name("idIndex")
          .unique(true)
          .background(true)
        ),
        IndexModel(ascending("createdOn"),IndexOptions()
            .name("createdOnIndex")
            .background(true)
        ),
        IndexModel(ascending("applicationId", "submissionId", "submissionInstance"), IndexOptions()
            .name("appSubmissionIdIndex")
            .unique(true)
            .background(true)
        )
      ),
      replaceIndexes = true
    ) with MongoJavatimeFormats.Implicits {}
=======
class ResponsibleIndividualVerificationRepository @Inject()(mongo: ReactiveMongoComponent)(implicit val mat: Materializer, val ec: ExecutionContext)
    extends ReactiveRepository[ResponsibleIndividualVerification, BSONObjectID]("responsibleIndividualVerification", mongo.mongoConnector.db,
      ResponsibleIndividualVerification.format, ReactiveMongoFormats.objectIdFormats) {

  override def indexes = List(
    createSingleFieldAscendingIndex(
      indexFieldKey = "id",
      isUnique = true,
      indexName = Some("responsibleIndividualVerificationIdIndex")
    ),
    createSingleFieldAscendingIndex(
      indexFieldKey = "createdOn",
      indexName = Some("responsibleIndividualVerificationCreatedOnIndex")
    ),
    createAscendingIndex(
      indexName = Some("responsibleIndividualVerificationAppSubmissionIdIndex"),
      isUnique = true,
      isBackground = true,
      "applicationId", "submissionId", "submissionInstance"
    )
  )

  def save(verification: ResponsibleIndividualVerification): Future[ResponsibleIndividualVerification] = {
    insert(verification).map(_ => verification)
  }

  def fetch(id: ResponsibleIndividualVerificationId): Future[Option[ResponsibleIndividualVerification]] = {
    find("id" -> id.value).map(_.headOption)
  }

  def fetchByStateAndAge(state: ResponsibleIndividualVerificationState, minimumCreatedOn: LocalDateTime): Future[List[ResponsibleIndividualVerification]] = {
    implicit val dateFormat = MongoJavaTimeFormats.localDateTimeFormat
    find("state" -> state, "createdOn" -> Json.obj("$lte" -> minimumCreatedOn))
  }

  def updateState(id: ResponsibleIndividualVerificationId, newState: ResponsibleIndividualVerificationState): Future[HasSucceeded] = {
    collection.update.one(Json.obj("id" -> id), Json.obj("$set" -> Json.obj("state" -> newState))).map(_ => HasSucceeded)
  }

  def delete(id: ResponsibleIndividualVerificationId): Future[HasSucceeded] = {
    collection.delete.one(Json.obj("id" -> id)).map(_ => HasSucceeded)
  }

  def delete(submission: Submission): Future[HasSucceeded] = {
    collection.delete.one(Json.obj("submissionId" -> submission.id, "submissionInstance" -> submission.latestInstance.index)).map(_ => HasSucceeded)
  }
}
>>>>>>> 3d0d0265
<|MERGE_RESOLUTION|>--- conflicted
+++ resolved
@@ -16,33 +16,21 @@
 
 package uk.gov.hmrc.apiplatform.modules.approvals.repositories
 
-<<<<<<< HEAD
+import org.mongodb.scala.model.Filters.{and, equal, lte}
 import org.mongodb.scala.model.Indexes.ascending
-import org.mongodb.scala.model.{IndexModel, IndexOptions}
-import uk.gov.hmrc.apiplatform.modules.approvals.domain.models.ResponsibleIndividualVerification
+import org.mongodb.scala.model.{IndexModel, IndexOptions, Updates}
+import uk.gov.hmrc.apiplatform.modules.approvals.domain.models.ResponsibleIndividualVerificationState.ResponsibleIndividualVerificationState
+import uk.gov.hmrc.apiplatform.modules.approvals.domain.models.{ResponsibleIndividualVerification, ResponsibleIndividualVerificationId}
+import uk.gov.hmrc.apiplatform.modules.submissions.domain.models.Submission
 import uk.gov.hmrc.mongo.MongoComponent
-import uk.gov.hmrc.mongo.play.json.PlayMongoRepository
 import uk.gov.hmrc.mongo.play.json.formats.MongoJavatimeFormats
-=======
-import akka.stream.Materializer
-import play.api.libs.json.Json
-import play.modules.reactivemongo.ReactiveMongoComponent
-import reactivemongo.bson.BSONObjectID
-import uk.gov.hmrc.apiplatform.modules.approvals.domain.models.{ResponsibleIndividualVerification, ResponsibleIndividualVerificationId}
-import uk.gov.hmrc.apiplatform.modules.approvals.domain.models.ResponsibleIndividualVerificationState.ResponsibleIndividualVerificationState
-import uk.gov.hmrc.apiplatform.modules.submissions.domain.models.Submission
-import uk.gov.hmrc.mongo.ReactiveRepository
-import uk.gov.hmrc.mongo.json.ReactiveMongoFormats
+import uk.gov.hmrc.mongo.play.json.{Codecs, PlayMongoRepository}
 import uk.gov.hmrc.thirdpartyapplication.models.HasSucceeded
-import uk.gov.hmrc.thirdpartyapplication.repository.MongoJavaTimeFormats
->>>>>>> 3d0d0265
 
 import java.time.LocalDateTime
 import javax.inject.Inject
 import scala.concurrent.{ExecutionContext, Future}
-import uk.gov.hmrc.thirdpartyapplication.util.mongo.IndexHelper._
 
-<<<<<<< HEAD
 class ResponsibleIndividualVerificationRepository @Inject() (mongo: MongoComponent)
                                                             (implicit val ec: ExecutionContext)
     extends PlayMongoRepository[ResponsibleIndividualVerification](
@@ -66,53 +54,55 @@
         )
       ),
       replaceIndexes = true
-    ) with MongoJavatimeFormats.Implicits {}
-=======
-class ResponsibleIndividualVerificationRepository @Inject()(mongo: ReactiveMongoComponent)(implicit val mat: Materializer, val ec: ExecutionContext)
-    extends ReactiveRepository[ResponsibleIndividualVerification, BSONObjectID]("responsibleIndividualVerification", mongo.mongoConnector.db,
-      ResponsibleIndividualVerification.format, ReactiveMongoFormats.objectIdFormats) {
-
-  override def indexes = List(
-    createSingleFieldAscendingIndex(
-      indexFieldKey = "id",
-      isUnique = true,
-      indexName = Some("responsibleIndividualVerificationIdIndex")
-    ),
-    createSingleFieldAscendingIndex(
-      indexFieldKey = "createdOn",
-      indexName = Some("responsibleIndividualVerificationCreatedOnIndex")
-    ),
-    createAscendingIndex(
-      indexName = Some("responsibleIndividualVerificationAppSubmissionIdIndex"),
-      isUnique = true,
-      isBackground = true,
-      "applicationId", "submissionId", "submissionInstance"
-    )
-  )
+    ) with MongoJavatimeFormats.Implicits {
 
   def save(verification: ResponsibleIndividualVerification): Future[ResponsibleIndividualVerification] = {
-    insert(verification).map(_ => verification)
+    collection.insertOne(verification)
+      .toFuture()
+      .map(_ => verification)
   }
 
   def fetch(id: ResponsibleIndividualVerificationId): Future[Option[ResponsibleIndividualVerification]] = {
-    find("id" -> id.value).map(_.headOption)
+    collection.find(equal("id", Codecs.toBson(id)))
+      .headOption()
   }
 
   def fetchByStateAndAge(state: ResponsibleIndividualVerificationState, minimumCreatedOn: LocalDateTime): Future[List[ResponsibleIndividualVerification]] = {
-    implicit val dateFormat = MongoJavaTimeFormats.localDateTimeFormat
-    find("state" -> state, "createdOn" -> Json.obj("$lte" -> minimumCreatedOn))
+    collection.find(and(
+        equal("state", Codecs.toBson(state)),
+        lte("createdOn", minimumCreatedOn)
+      )
+    ).toFuture()
+     .map(_.toList)
   }
 
   def updateState(id: ResponsibleIndividualVerificationId, newState: ResponsibleIndividualVerificationState): Future[HasSucceeded] = {
-    collection.update.one(Json.obj("id" -> id), Json.obj("$set" -> Json.obj("state" -> newState))).map(_ => HasSucceeded)
+    val filter = equal("id", Codecs.toBson(id))
+
+    collection.updateOne(filter, update = Updates.set("state", Codecs.toBson(newState)))
+      .toFuture()
+      .map(_ => HasSucceeded)
   }
 
   def delete(id: ResponsibleIndividualVerificationId): Future[HasSucceeded] = {
-    collection.delete.one(Json.obj("id" -> id)).map(_ => HasSucceeded)
+    collection.deleteOne(equal("id", Codecs.toBson(id)))
+      .toFuture()
+      .map(_ => HasSucceeded)
   }
 
   def delete(submission: Submission): Future[HasSucceeded] = {
-    collection.delete.one(Json.obj("submissionId" -> submission.id, "submissionInstance" -> submission.latestInstance.index)).map(_ => HasSucceeded)
+    collection.deleteOne(
+      and(
+        equal("submissionId", Codecs.toBson(submission.id)),
+        equal("submissionInstance", Codecs.toBson(submission.latestInstance.index))
+      ))
+      .toFuture()
+      .map(_ => HasSucceeded)
   }
-}
->>>>>>> 3d0d0265
+
+  def findAll: Future[List[ResponsibleIndividualVerification]] = {
+    collection.find()
+      .toFuture()
+      .map(x => x.toList)
+  }
+}
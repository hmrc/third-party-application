/*
 * Copyright 2022 HM Revenue & Customs
 *
 * Licensed under the Apache License, Version 2.0 (the "License");
 * you may not use this file except in compliance with the License.
 * You may obtain a copy of the License at
 *
 *     http://www.apache.org/licenses/LICENSE-2.0
 *
 * Unless required by applicable law or agreed to in writing, software
 * distributed under the License is distributed on an "AS IS" BASIS,
 * WITHOUT WARRANTIES OR CONDITIONS OF ANY KIND, either express or implied.
 * See the License for the specific language governing permissions and
 * limitations under the License.
 */

package uk.gov.hmrc.apiplatform.modules.submissions.repositories

import scala.collection.mutable
import uk.gov.hmrc.apiplatform.modules.submissions.domain.models._
import cats.implicits._
import scala.concurrent.Future
import scala.concurrent.ExecutionContext
import javax.inject.{Inject, Singleton}
import uk.gov.hmrc.apiplatform.modules.submissions.domain.models.AskWhen.Context.Keys
import cats.data.NonEmptyList
import scala.collection.immutable.ListMap

@Singleton
class QuestionnaireDAO @Inject()(implicit ec: ExecutionContext) {
  private val store: mutable.Map[Questionnaire.Id, Questionnaire] = mutable.Map()

  import QuestionnaireDAO.Questionnaires._
  
  allIndividualQuestionnaires.map(q => store.put(q.id, q))
  
  // N.B. Using futures even though not necessary as it mixes better AND means any move to an actual Mongo collection is proof against lots of change

  def fetch(id: Questionnaire.Id): Future[Option[Questionnaire]] = store.get(id).pure[Future]

  def fetchActiveGroupsOfQuestionnaires() : Future[NonEmptyList[GroupOfQuestionnaires]] = activeQuestionnaireGroupings.pure[Future]
}

object QuestionnaireDAO {

  // *** Note - change this if the application name question changes. ***
  val questionIdsOfInterest = QuestionIdsOfInterest(
    applicationNameId             = Questionnaires.CustomersAuthorisingYourSoftware.question2.id,
    privacyPolicyId               = Questionnaires.CustomersAuthorisingYourSoftware.question4.id,
    privacyPolicyUrlId            = Questionnaires.CustomersAuthorisingYourSoftware.question5.id,
    termsAndConditionsId          = Questionnaires.CustomersAuthorisingYourSoftware.question6.id,
    termsAndConditionsUrlId       = Questionnaires.CustomersAuthorisingYourSoftware.question7.id,
    organisationUrlId             = Questionnaires.OrganisationDetails.question1.id,
    responsibleIndividualNameId   = Questionnaires.OrganisationDetails.questionRI1.id,
    responsibleIndividualEmailId  = Questionnaires.OrganisationDetails.questionRI2.id,
    identifyYourOrganisationId    = Questionnaires.OrganisationDetails.question2.id,
    serverLocationsId             = Questionnaires.CustomersAuthorisingYourSoftware.question3.id
  )

  object Questionnaires {

    object OrganisationDetails {
      val questionRI1 = TextQuestion(
<<<<<<< HEAD
        QuestionId("36b7e670-83fc-4b31-8f85-4d3394908495"),
        Wording("Provide details for a responsible individual in your organisation"),
=======
        Question.Id("36b7e670-83fc-4b31-8f85-4d3394908495"),
        Wording("What is the name of your responsible individual"),
>>>>>>> d5cd1afb
        
        statement = Statement(
          List(
            StatementText("The responsible individual:"),
            StatementBullets(
              CompoundFragment(
                StatementText("ensures your software conforms to the "),
                StatementLink("terms of use", "/api-documentation/docs/terms-of-use")
              ),
              CompoundFragment(
                StatementText("understands the "),
                StatementLink("consequences of not conforming to the terms of use", "/api-documentation/docs/terms-of-use")
              )
            )
          )
        ),
        label = Some(Question.Label("First and last name"))
      )

      val questionRI2 = TextQuestion(
<<<<<<< HEAD
        QuestionId("fb9b8036-cc88-4f4e-ad84-c02caa4cebae"),
        Wording("Provide an email address for the responsible individual"),
        Statement(
=======
        Question.Id("fb9b8036-cc88-4f4e-ad84-c02caa4cebae"),
        Wording("What is the email address of your responsible individual"),
        statement = Statement(
>>>>>>> d5cd1afb
          List(
            StatementText("We will send a verification email to the email address provided."),
            StatementText("The responsible individual must verify within 10 days that they are responsible for ensuring your software conforms to our terms of use."),
          )
        ),
<<<<<<< HEAD
        label = Some(TextQuestion.Label("Email address")),
        hintText = Some(TextQuestion.HintText("Cannot be a shared mailbox"))
      )

      val question1 = TextQuestion(
        QuestionId("b9dbf0a5-e72b-4c89-a735-26f0858ca6cc"),
        Wording("What is your organisation's URL?"),
        Statement(
=======
        afterStatement = Statement(
>>>>>>> d5cd1afb
          List(
            StatementText(" We will send a verification email to the email address provided."),
            StatementText("The responsible individual must verify within 10 days that they are responsible for ensuring your software conforms to our terms of use.")
          )
        ),
        label = Some(Question.Label("Email address")),
        hintText = Some(StatementText("Cannot be a shared mailbox"))
      )

      val question1 = TextQuestion(
        Question.Id("b9dbf0a5-e72b-4c89-a735-26f0858ca6cc"),
        Wording("What is your organisation's website URL"),
        statement = Statement(List.empty),
        hintText = Some(StatementText("For example https://example.com")),
        absence = Some(("My organisation doesn't have a website", Fail))
      )

      val question2 = ChooseOneOfQuestion(
        Question.Id("cbdf264f-be39-4638-92ff-6ecd2259c662"),
        Wording("Identify your organisation"),
        statement = Statement(
          List(
            StatementText("Provide evidence that you or your organisation is officially registered in the UK. Choose one option.")
          )
        ),
        marking = ListMap(
          (PossibleAnswer("Unique Taxpayer Reference (UTR)") -> Pass),
          (PossibleAnswer("VAT registration number") -> Pass),
          (PossibleAnswer("Corporation Tax Unique Taxpayer Reference (UTR)") -> Pass),
          (PossibleAnswer("PAYE reference") -> Pass),
          (PossibleAnswer("My organisation is in the UK and doesn't have any of these") -> Pass),
          (PossibleAnswer("My organisation is outside the UK and doesn't have any of these") -> Warn)
        )
      )

      val question2a = TextQuestion(
        Question.Id("4e148791-1a07-4f28-8fe4-ba3e18cdc118"),
        Wording("What is your company registration number?"),
<<<<<<< HEAD
        Statement(
          CompoundFragment(
            StatementText("You can "),
            StatementLink("search Companies House for your company registration number (opens in a new tab)", "https://find-and-update.company-information.service.gov.uk/"),
            StatementText(".")
          )
        ),
        hintText = Some(TextQuestion.HintText("It is 8 characters. For example, 01234567 or AC012345.")),
=======
        statement = Statement(
          List(
            StatementText("You can find your company registration number on any official documentation you receive from Companies House.")
          )
        ),
        hintText = Some(StatementText("It is 8 characters. For example, 01234567 or AC012345.")),
>>>>>>> d5cd1afb
        absence = Some(("My organisation doesn't have a company registration", Warn))
      )

      val question2b = TextQuestion(
<<<<<<< HEAD
        QuestionId("55da0b97-178c-45b5-a139-b61ad7b9ca84"),
        Wording("What is your Self-Assessment Unique Taxpayer Reference?"),
        Statement(
          CompoundFragment(
            StatementText("This is 10 numbers, for example 1234567890. It will be on tax returns and other letters about Self Assessment. It may be called 'reference', 'UTR' or 'official use'. You can "),
=======
        Question.Id("55da0b97-178c-45b5-a139-b61ad7b9ca84"),
        Wording("What is your Unique Taxpayer Reference (UTR)?"),
        statement = Statement(List.empty),
        hintText = Some(
          CompoundFragment(
            StatementText("This is 10 numbers, for example 1234567890. It will be on tax returns and other letters about Self Assessment. It may be called ‘reference’, ‘UTR’ or ‘official use’. You can "),
>>>>>>> d5cd1afb
            StatementLink("find a lost UTR number (opens in new tab)", "https://www.gov.uk/find-lost-utr-number"),
            StatementText(".")
          )
        )
      )

      val question2c = TextQuestion(
<<<<<<< HEAD
        QuestionId("dd12fd8b-907b-4ba1-95d3-ef6317f36199"),
        Wording("What is your company's VAT registration number?"),
        Statement(
          StatementText("This is 9 numbers, sometimes with 'GB' at the start, for example 123456789 or GB123456789. You can find it on your company's VAT registration certificate.")
        )
      )
      val question2d = TextQuestion(
        QuestionId("6be23951-ac69-47bf-aa56-86d3d690ee0b"),
        Wording("What is your Corporation Tax Unique Taxpayer Reference?"),
        Statement(
          CompoundFragment(
            StatementText("This is 10 numbers, for example 1234567890. It will be on tax returns and other letters about Corporation Tax. It may be called 'reference', 'UTR' or 'official use'. You can "),
=======
        Question.Id("dd12fd8b-907b-4ba1-95d3-ef6317f36199"),
        Wording("What is your VAT registration number?"),
        statement = Statement(List.empty),
        hintText = Some(StatementText("This is 9 numbers, sometimes with ‘GB’ at the start, for example 123456789 or GB123456789. You can find it on your company’s VAT registration certificate."))
      )
      val question2d = TextQuestion(
        Question.Id("6be23951-ac69-47bf-aa56-86d3d690ee0b"),
        Wording("What is your Corporation Tax Unique Taxpayer Reference (UTR)?"),
        statement = Statement(List.empty),
        hintText = Some(
          CompoundFragment(
            StatementText("This is 10 numbers, for example 1234567890. It will be on tax returns and other letters about Corporation Tax. It may be called ‘reference’, ‘UTR’ or ‘official use’. You can "),
>>>>>>> d5cd1afb
            StatementLink("find a lost UTR number (opens in new tab)", "https://www.gov.uk/find-lost-utr-number"),
            StatementText(".")
          )
        )
      )

      val question2e = TextQuestion(
<<<<<<< HEAD
        QuestionId("a143760e-72f3-423b-a6b4-558db37a3453"),
        Wording("What is your company's employer PAYE reference?"),
        Statement(
          StatementText("This is a 3 digit tax office number, a forward slash, and a tax office employer reference, like 123/AB456. It may be called 'Employer PAYE reference' or 'PAYE reference'. It will be on your P60.")
        )
=======
        Question.Id("a143760e-72f3-423b-a6b4-558db37a3453"),
        Wording("What is your PAYE reference?"),
        statement = Statement(List.empty),
        hintText = Some(StatementText("This is a 3 digit tax office number, a forward slash, and a tax office employer reference, like 123/AB456. It may be called ‘Employer PAYE reference’ or ‘PAYE reference’. It will be on your P60."))
>>>>>>> d5cd1afb
      )
      
      val question3 = AcknowledgementOnly(
        Question.Id("a12f314e-bc12-4e0d-87ba-1326acb31008"),
        Wording("Provide evidence of your organisation's registration"),
        statement = Statement(
          List(
            StatementText("You will need to provide evidence that your organisation is officially registered in a country outside of the UK."),
            StatementText("You will be asked for a digital copy of the official registration document.")
          )
        )
      )
      
      val questionnaire = Questionnaire(
        id = Questionnaire.Id("ac69b129-524a-4d10-89a5-7bfa46ed95c7"),
        label = Questionnaire.Label("Organisation details"),
        questions = NonEmptyList.of(
          QuestionItem(questionRI1),
          QuestionItem(questionRI2),
          QuestionItem(question1),
          QuestionItem(question2),
          QuestionItem(question2a, AskWhenAnswer(question2, "My organisation is in the UK and doesn't have any of these")),
          QuestionItem(question2b, AskWhenAnswer(question2, "Unique Taxpayer Reference (UTR)")),
          QuestionItem(question2c, AskWhenAnswer(question2, "VAT registration number")),
          QuestionItem(question2d, AskWhenAnswer(question2, "Corporation Tax Unique Taxpayer Reference (UTR)")),
          QuestionItem(question2e, AskWhenAnswer(question2, "PAYE reference")),
          QuestionItem(question3,  AskWhenAnswer(question2, "My organisation is outside the UK and doesn't have any of these"))
        )
      )
    }

    object DevelopmentPractices {
      val question1 = YesNoQuestion(
        Question.Id("653d2ee4-09cf-46a0-bc73-350a385ae860"),
        Wording("Do your development practices follow our guidance?"),
        statement = Statement(
          CompoundFragment(
            StatementText("You must develop your software following our"),
            StatementLink("development practices (opens in a new tab)", "https://developer.service.hmrc.gov.uk/api-documentation/docs/development-practices"),
            StatementText(".")
          )
        ),
        yesMarking = Pass,
        noMarking = Warn
      )

      val question2 = YesNoQuestion(
        id = Question.Id("6139f57d-36ab-4338-85b3-a2079d6cf376"),
        wording = Wording("Does your error handling meet our specification?"),
        statement = Statement(
          CompoundFragment(
            StatementText("We will check for evidence that you comply with our"),
            StatementLink("error handling specification (opens in new tab)", "https://developer.service.hmrc.gov.uk/api-documentation/docs/reference-guide#errors"),
            StatementText(".")
          )
        ),
        yesMarking = Pass,
        noMarking = Fail
      )
      
      val question3 = YesNoQuestion(
        Question.Id("3c5cd29d-bec2-463f-8593-cd5412fab1e5"),
        Wording("Does your software meet accessibility standards?"),
        statement = Statement(
          CompoundFragment(
            StatementText("Web-based software must meet level AA of the"),
            StatementLink("Web Content Accessibility Guidelines (WCAG) (opens in new tab)", "https://www.w3.org/WAI/standards-guidelines/wcag/"),
            StatementText(". Desktop software should follow equivalent offline standards.")
          )
        ),
        yesMarking = Pass,
        noMarking = Warn
      )

      val questionnaire = Questionnaire(
        id = Questionnaire.Id("796336a5-f7b4-4dad-8003-a818e342cbb4"),
        label = Questionnaire.Label("Development practices"),
        questions = NonEmptyList.of(
          QuestionItem(question1), 
          QuestionItem(question2), 
          QuestionItem(question3)
        )
      )
    }
    
    object ServiceManagementPractices {
      val question1 = YesNoQuestion(
        Question.Id("f67c64be-6a1a-41f4-a899-6c93fa7bd98d"),
        Wording("Do you provide a way for your customers or third parties to tell you about a security risk or incident?"),
        statement = Statement(
          StatementText("We expect you to provide an easy contact method in the case of a security breach.")
        ),
        yesMarking = Pass,
        noMarking = Fail
      )

      val question2 = YesNoQuestion(
        Question.Id("b30e3d75-b16b-4bcb-b1ae-4f47d8b23fd0"),
        Wording("Do you have a process for notifying HMRC in the case of a security breach?"),
        statement = Statement(
          StatementText("Any issues concerning the security of customer data must be reported immediately to HMRC."),
          CompoundFragment(
            StatementText("You must also "),
            StatementLink("notify the ICO about personal data breaches (opens in a new tab)", "https://ico.org.uk/for-organisations/guide-to-data-protection/guide-to-the-general-data-protection-regulation-gdpr/personal-data-breaches"),
            StatementText("within 72 hours of becoming aware of it.")
          )
        ),
        yesMarking = Pass,
        noMarking = Fail
      )


      val questionnaire = Questionnaire(
        id = Questionnaire.Id("ba30fb9b-db99-4d18-8ed8-8e5d94842bcc"),
        label = Questionnaire.Label("Service management practices"),
        questions = NonEmptyList.of(
          QuestionItem(question1, AskWhenContext(Keys.IN_HOUSE_SOFTWARE, "No")),
          QuestionItem(question2)
        )
      )
    }

    object HandlingPersonalData {
      val question1 = YesNoQuestion(
        Question.Id("31b9f463-eafe-4273-be80-227922048046"),
        Wording("Do you comply with the UK General Data Protection Regulation (UK GDPR)?"),
        statement = Statement(
          StatementText("To be UK GDPR compliant you must keep customer data safe. This includes telling customers:"),
          StatementBullets(
            StatementText("what personal data you will be processing and why"),
            StatementText("that you are responsible for protecting their data"),
            CompoundFragment(
              StatementText("your "),
              StatementLink("lawful basis (opens in new tab)", "https://ico.org.uk/for-organisations/guide-to-data-protection/guide-to-the-general-data-protection-regulation-gdpr/lawful-basis-for-processing"),
              StatementText(" for processing personal data")
            )
          )
        ),
        yesMarking = Pass,
        noMarking = Fail
      )
            
      val question2 = YesNoQuestion(
        Question.Id("00ec1641-fc7f-4398-b537-348ddf7ec435"),
        Wording("Do you encrypt all customer data that you handle?"),
        statement = Statement(
          CompoundFragment(
            StatementText("You must encrypt access tokens and personally identifiable data when it is stored and in transit. Read the "),
            StatementLink("UK GDPR guidelines on encryption (opens in new tab)", "https://ico.org.uk/for-organisations/guide-to-data-protection/guide-to-the-general-data-protection-regulation-gdpr/encryption/encryption-and-data-transfer"),
            StatementText(".")
          )
        ),
        yesMarking = Pass,
        noMarking = Fail
      )

      val question3 = ChooseOneOfQuestion(
        Question.Id("36c22dc2-8101-4469-adf4-12717ade4528"),
        Wording("Do you ensure that each customer's data cannot be accessed by unauthorised users?"),
        statement = Statement(
          CompoundFragment(
            StatementText("Read the National Cyber Security Centre's guidance on "),
            StatementLink("keeping user data separate (opens in new tab)", "https://www.ncsc.gov.uk/collection/cloud-security/implementing-the-cloud-security-principles/separation-between-users"),
            StatementText("and best practice for "),
            StatementLink("username and password security (opens in new tab)", "https://www.ncsc.gov.uk/collection/passwords/updating-your-approach"),
            StatementText(".")
          )
        ),
        marking = ListMap(
          (PossibleAnswer("Yes") -> Pass),
          (PossibleAnswer("No") -> Fail),
          (PossibleAnswer("We only have one customer") -> Pass)
        )
      )

      val question4 = ChooseOneOfQuestion(
        Question.Id("164ff4b1-aa49-484e-82cf-1981835b34cf"),
        Wording("Do you have access control for employees using customer data?"),
        statement = Statement(
          CompoundFragment(
            StatementText("Using a personal security policy and Role Based Access Control (RBAC) will ensure that employees can only access data essential to their job role. Read the "),
            StatementLink("National Cyber Security Centre's guidance (opens in a new tab)", "https://www.ncsc.gov.uk/collection/cloud-security/implementing-the-cloud-security-principles/personnel-security"),
            StatementText(".")
          )
        ),
        marking = ListMap(
          (PossibleAnswer("Yes") -> Pass),
          (PossibleAnswer("No") -> Fail),
          (PossibleAnswer("We only have one user") -> Pass)
        )
      )

      val question5 = YesNoQuestion(
        Question.Id("10249171-e87a-498e-8239-a417af29e2ff"),
        Wording("Can customers get their data from your software if they switch providers?"),
        statement = Statement(
          CompoundFragment(
            StatementText("You must allow customers to change, export or delete their data if they want to. Read the "),
            StatementLink("UK GDPR guidelines on individuals rights (opens in a new tab)", "https://ico.org.uk/for-organisations/guide-to-data-protection/guide-to-the-general-data-protection-regulation-gdpr/individual-rights/")
          )
        ),
        yesMarking = Pass,
        noMarking = Fail
      )

      val question6 = YesNoQuestion(
        Question.Id("a66cd7b1-e8c1-4982-9ee8-727aa172aa9b"),
        Wording("Do you store your customers' Government Gateway credentials?"),
        statement = Statement(
          StatementText("Implementing OAuth 2.0 means there is no need to store Government Gateway credentials.")
        ),
        yesMarking = Fail,
        noMarking = Pass
      )

      val questionnaire = Questionnaire(
        id = Questionnaire.Id("19a26563-6d6a-488a-a81b-66436ccd17b7"),
        label = Questionnaire.Label("Handling personal data"),
        questions = NonEmptyList.of(
          QuestionItem(question1),
          QuestionItem(question2),
          QuestionItem(question3),
          QuestionItem(question4),
          QuestionItem(question5, AskWhenContext(Keys.IN_HOUSE_SOFTWARE, "No")),
          QuestionItem(question6, AskWhenContext(Keys.IN_HOUSE_SOFTWARE, "No"))
        )
      )
    }

    object CustomersAuthorisingYourSoftware {
      val question1 = AcknowledgementOnly(
        Question.Id("95da25e8-af3a-4e05-a621-4a5f4ca788f6"),
        Wording("Customers authorising your software"),
        statement = Statement(
          List(
            StatementText("Your customers will see the information you provide here when they authorise your software to interact with HMRC."),
            StatementText("Before you continue, you will need:"),
            StatementBullets(
              List(
                StatementText("the name of your software"),
                StatementText("the location of your servers which store customer data"),
                StatementText("a link to your privacy policy"),
                StatementText("a link to your terms and conditions")
              )
            )
          )
        )
      )

      val question2 = TextQuestion(
        Question.Id("4d5a41c8-8727-4d09-96c0-e2ce1bc222d3"),
        Wording("Confirm the name of your software"),
        statement = Statement(
          List(
            StatementText("We show this name to your users when they authorise your software to interact with HMRC."),
            CompoundFragment(
              StatementText("It must comply with our "),
              StatementLink("naming guidelines (opens in a new tab)", "https://developer.service.hmrc.gov.uk/api-documentation/docs/using-the-hub/name-guidelines"),
              StatementText(".")
            )
          )
        ),
        label = Some(Question.Label("Application name"))
      )

      val question3 = MultiChoiceQuestion(
        Question.Id("57d706ad-c0b8-462b-a4f8-90e7aa58e57a"),
        Wording("Where are your servers that process customer information?"),
        statement = Statement(
          StatementText("For cloud software, check the server location with your cloud provider."),
          CompoundFragment(
            StatementText("Learn about "),
            StatementLink("adequacy agreements (opens in a new tab)", "https://ico.org.uk/for-organisations/dp-at-the-end-of-the-transition-period/data-protection-and-the-eu-in-detail/adequacy/"),
            StatementText(" or "),
            StatementLink("check if a country has an adequacy agreement (opens in a new tab)", "https://ico.org.uk/for-organisations/dp-at-the-end-of-the-transition-period/data-protection-and-the-eu-in-detail/the-uk-gdpr/international-data-transfers/#:~:text=Andorra%2C%20Argentina%2C%20Canada%20(commercial,a%20finding%20of%20adequacy%20about"),
            StatementText(" with the UK.")
          ),
          StatementText("Select all that apply.")
        ),
        marking = ListMap(
          (PossibleAnswer("In the UK") -> Pass),
          (PossibleAnswer("In the European Economic Area (EEA)") -> Pass),
          (PossibleAnswer("Outside the EEA with adequacy agreements") -> Pass),
          (PossibleAnswer("Outside the EEA with no adequacy agreements") -> Pass)
        ),
      )

      val question4 = ChooseOneOfQuestion(
        Question.Id("b0ae9d71-e6a7-4cf6-abd4-7eb7ba992bc6"),
        Wording("Do you have a privacy policy URL for your software?"),
        statement = Statement(
          List(
            StatementText("You need a privacy policy covering the software you request production credentials for.")
          )
        ),
        marking = ListMap(
          (PossibleAnswer("Yes") -> Pass),
          (PossibleAnswer("No") -> Fail),
          (PossibleAnswer("The privacy policy is in desktop software") -> Pass)
        )
      )

      val question5 = TextQuestion(
        Question.Id("c0e4b068-23c9-4d51-a1fa-2513f50e428f"),
        Wording("What is your privacy policy URL?"),
        statement = Statement(
          List(
            StatementText("For example https://example.com/privacy-policy")
          )
        )
      )

      val question6 = ChooseOneOfQuestion(
        Question.Id("ca6af382-4007-4228-a781-1446231578b9"),
        Wording("Do you have a terms and conditions URL for your software?"),
        statement = Statement(
          List(
            StatementText("You need terms and conditions covering the software you request production credentials for.")
          )
        ),
        marking = ListMap(
          (PossibleAnswer("Yes") -> Pass),
          (PossibleAnswer("No") -> Fail),
          (PossibleAnswer("The terms and conditions are in desktop software") -> Pass)
        )
      )

      val question7 = TextQuestion(
        Question.Id("0a6d6973-c49a-49c3-93ff-de58daa1b90c"),
        Wording("What is your terms and conditions URL?"),
        statement = Statement(
          List(
            StatementText("For example https://example.com/terms-conditions")
          )
        )
      )
      
      val questionnaire = Questionnaire(
        id = Questionnaire.Id("3a7f3369-8e28-447c-bd47-efbabeb6d93f"),
        label = Questionnaire.Label("Customers authorising your software"),
        questions = NonEmptyList.of(
          QuestionItem(question1),
          QuestionItem(question2),
          QuestionItem(question3, AskWhenContext(Keys.IN_HOUSE_SOFTWARE, "No")),
          QuestionItem(question4),
          QuestionItem(question5, AskWhenAnswer(question4, "Yes")),
          QuestionItem(question6),
          QuestionItem(question7, AskWhenAnswer(question6, "Yes"))
        )
      )
    }

    object SoftwareSecurity {
      val question1 = ChooseOneOfQuestion(
        Question.Id("227b404a-ae8a-4a76-9a4b-70bc568109ac"),
        Wording("Do you provide software as a service (SaaS)?"),
        statement = Statement(),
        marking = ListMap(
          (PossibleAnswer("Yes") -> Pass),
          (PossibleAnswer("No") -> Pass)
        )
      )

      val question2 = YesNoQuestion(
        Question.Id("d6f895de-962c-4dc4-8399-9b995ab5da45"),
        Wording("Has your application passed software penetration testing?"),
        statement = Statement(
          List(
            CompoundFragment(
              StatementText("Use either penetration test tools or an independant third party supplier. For penetration testing methodologies read the "),
              StatementLink("Open Web Application Security Project (OWASP) guide (opens in a new tab)", "https://wiki.owasp.org/index.php/Penetration_testing_methodologies"),
              StatementText(".")
            )
          )
        ),
        yesMarking = Pass,
        noMarking = Warn
      )

      val question3 = YesNoQuestion(
        Question.Id("a26fe624-179c-4beb-b469-63f2dbe358a0"),
        Wording("Do you audit security controls to ensure you comply with data protection law?"),
        statement = Statement(
          List(
            CompoundFragment(
              StatementText("Assess your compliance using the "),
              StatementLink("ICO information security checklist (opens in a new tab)", "https://ico.org.uk/for-organisations/sme-web-hub/checklists/data-protection-self-assessment"),
              StatementText(".")
            )
          )
        ),
        yesMarking = Pass,
        noMarking = Warn
      )

      val questionnaire = Questionnaire(
        id = Questionnaire.Id("6c6b18cc-239f-443b-b63d-89393014ea64"),
        label = Questionnaire.Label("Software security"),
        questions = NonEmptyList.of(
          QuestionItem(question1),
          QuestionItem(question2, AskWhenAnswer(question1, "Yes")),
          QuestionItem(question3, AskWhenAnswer(question1, "Yes"))
        )
      )
    } 

    object FraudPreventionHeaders {
      val question1 = YesNoQuestion(
<<<<<<< HEAD
        QuestionId("968076cb-6267-43fe-a193-d1b7a090c844"),
        Wording("Does your software submit fraud prevention data?"),
        Statement(
=======
        Question.Id("968076cb-6267-43fe-a193-d1b7a090c844"),
        Wording("Have you implemented fraud prevention headers?"),
        statement = Statement(
>>>>>>> d5cd1afb
          CompoundFragment(
            StatementText("You must submit header data in line with the "),
            StatementLink("fraud prevention specification (opens in a new tab)", "https://developer.service.hmrc.gov.uk/guides/fraud-prevention"),
            StatementText(".")
          )
        ),
        yesMarking = Pass,
        noMarking = Pass
      )

      val question2 = YesNoQuestion(
<<<<<<< HEAD
        QuestionId("b58f910f-3630-4b0f-9431-7727aed4c2a1"),
        Wording("Have you checked that your software submits fraud prevention data correctly?"),
        Statement(
=======
        Question.Id("b58f910f-3630-4b0f-9431-7727aed4c2a1"),
        Wording("Do your fraud prevention headers meet our specification?"),
        statement = Statement(
>>>>>>> d5cd1afb
          CompoundFragment(
            StatementText("Before you submit any header data, you need to use the "),
            StatementLink("Test Fraud Prevention Headers API (opens in a new tab)", "https://developer.service.hmrc.gov.uk/api-documentation/docs/api/service/txm-fph-validator-api/1.0"),
            StatementText(".")
          )        
        ),
        yesMarking = Pass,
        noMarking = Fail
      )

      val questionnaire = Questionnaire(
        id = Questionnaire.Id("f6483de4-7bfa-49d2-b4a2-70f95316472e"),
        label = Questionnaire.Label("Fraud prevention headers"),
        questions = NonEmptyList.of(
          QuestionItem(question1, AskWhenContext(Keys.VAT_OR_ITSA, "Yes")),
          QuestionItem(question2, AskWhenContext(Keys.VAT_OR_ITSA, "Yes"))
        )
      )
    }

    object MarketingYourSoftware {
      val question1 = YesNoQuestion(
        Question.Id("169f2ba5-4a07-438a-8eaa-cfc0efd5cdcf"),
        Wording("Do you use HMRC logos in your software, marketing or website?"),
        statement = Statement(),
        yesMarking = Warn,
        noMarking = Pass
      )

      val question2 = ChooseOneOfQuestion(
        Question.Id("3a37889c-6e6c-4aa8-a818-12ac28f7dcc2"),
        Wording("Do adverts in your software comply with UK standards?"),
        statement = Statement(
          StatementText("Advertising that appears in your software (including third party advertising) must follow:"),
          StatementBullets(
            StatementLink("Advertising Standards Authority Codes (opens in a new tab)", "https://www.asa.org.uk/codes-and-rulings/advertising-codes.html "),
            StatementLink("UK marketing and advertising laws (opens in a new tab)", "https://www.gov.uk/marketing-advertising-law/regulations-that-affect-advertising ")
          )
        ),
        marking = ListMap(
          (PossibleAnswer("Yes") -> Pass),
          (PossibleAnswer("No") -> Warn),
          (PossibleAnswer("There are no adverts in my software") -> Pass)
        )
      )
    
      val question3 = ChooseOneOfQuestion(
        Question.Id("0b4695a0-f9bd-4595-9383-279f64ff3e2e"),
        Wording("Do you advertise your software as 'HMRC recognised'?"),
        statement = Statement(
          StatementText("Only use 'HMRC recognised' when advertising your software.  Do not use terms like 'accredited' or 'approved'.")
        ),
        marking = ListMap(
          PossibleAnswer("Yes") -> Pass,
          PossibleAnswer("No, I call it something else") -> Warn,
          PossibleAnswer("I do not advertise my software") -> Pass
        )
      )

      val question4 = ChooseOneOfQuestion(
        Question.Id("1dd933ee-7f89-4eb4-a54e-bc54396afa55"),
        Wording("Do you get your customers' consent before sharing their personal data for marketing?"),
        statement = Statement(
          CompoundFragment(
            StatementText("You must not share customers' personal data without their consent. Read the "),
            StatementLink("Direct Marketing Guidance (opens in a new tab)", "https://ico.org.uk/for-organisations/guide-to-pecr/electronic-and-telephone-marketing/"),
            StatementText(" from the Information Commissioner's Office.")
          )
        ),
        marking = ListMap(
          (PossibleAnswer("Yes") -> Pass),
          (PossibleAnswer("No") -> Fail),
          (PossibleAnswer("I do not share customer data") -> Pass)
        )
      )
      
      
      val questionnaire = Questionnaire(
        id = Questionnaire.Id("79590bd3-cc0d-49d9-a14d-6fa5dfc73f39"),
        label = Questionnaire.Label("Marketing your software"),
        questions = NonEmptyList.of(
          QuestionItem(question1),
          QuestionItem(question2, AskWhenContext(Keys.IN_HOUSE_SOFTWARE, "No")),
          QuestionItem(question3, AskWhenContext(Keys.IN_HOUSE_SOFTWARE, "No")),
          QuestionItem(question4, AskWhenContext(Keys.IN_HOUSE_SOFTWARE, "No"))
        )
      )
    }

    val allIndividualQuestionnaires = List(
      OrganisationDetails.questionnaire,
      DevelopmentPractices.questionnaire,
      ServiceManagementPractices.questionnaire,
      HandlingPersonalData.questionnaire,
      CustomersAuthorisingYourSoftware.questionnaire,
      SoftwareSecurity.questionnaire,
      FraudPreventionHeaders.questionnaire,
      MarketingYourSoftware.questionnaire
    )

    val activeQuestionnaireGroupings = 
      NonEmptyList.of(
        GroupOfQuestionnaires(
          heading = "About your organisation",
          links = NonEmptyList.of(
            OrganisationDetails.questionnaire,
            MarketingYourSoftware.questionnaire
          )
        ),
        GroupOfQuestionnaires(
          heading = "About your processes",
          links = NonEmptyList.of(
            DevelopmentPractices.questionnaire,
            ServiceManagementPractices.questionnaire
          )            
        ),
        GroupOfQuestionnaires(
          heading = "About your software",
          links = NonEmptyList.of(
            HandlingPersonalData.questionnaire,
            CustomersAuthorisingYourSoftware.questionnaire,
            SoftwareSecurity.questionnaire,
            FraudPreventionHeaders.questionnaire
          )
        )
      )

  }
}<|MERGE_RESOLUTION|>--- conflicted
+++ resolved
@@ -61,14 +61,8 @@
 
     object OrganisationDetails {
       val questionRI1 = TextQuestion(
-<<<<<<< HEAD
-        QuestionId("36b7e670-83fc-4b31-8f85-4d3394908495"),
+        Question.Id("36b7e670-83fc-4b31-8f85-4d3394908495"),
         Wording("Provide details for a responsible individual in your organisation"),
-=======
-        Question.Id("36b7e670-83fc-4b31-8f85-4d3394908495"),
-        Wording("What is the name of your responsible individual"),
->>>>>>> d5cd1afb
-        
         statement = Statement(
           List(
             StatementText("The responsible individual:"),
@@ -88,32 +82,10 @@
       )
 
       val questionRI2 = TextQuestion(
-<<<<<<< HEAD
-        QuestionId("fb9b8036-cc88-4f4e-ad84-c02caa4cebae"),
+        Question.Id("fb9b8036-cc88-4f4e-ad84-c02caa4cebae"),
         Wording("Provide an email address for the responsible individual"),
-        Statement(
-=======
-        Question.Id("fb9b8036-cc88-4f4e-ad84-c02caa4cebae"),
-        Wording("What is the email address of your responsible individual"),
-        statement = Statement(
->>>>>>> d5cd1afb
-          List(
-            StatementText("We will send a verification email to the email address provided."),
-            StatementText("The responsible individual must verify within 10 days that they are responsible for ensuring your software conforms to our terms of use."),
-          )
-        ),
-<<<<<<< HEAD
-        label = Some(TextQuestion.Label("Email address")),
-        hintText = Some(TextQuestion.HintText("Cannot be a shared mailbox"))
-      )
-
-      val question1 = TextQuestion(
-        QuestionId("b9dbf0a5-e72b-4c89-a735-26f0858ca6cc"),
-        Wording("What is your organisation's URL?"),
-        Statement(
-=======
+        statement = Statement(List.empty),
         afterStatement = Statement(
->>>>>>> d5cd1afb
           List(
             StatementText(" We will send a verification email to the email address provided."),
             StatementText("The responsible individual must verify within 10 days that they are responsible for ensuring your software conforms to our terms of use.")
@@ -125,7 +97,7 @@
 
       val question1 = TextQuestion(
         Question.Id("b9dbf0a5-e72b-4c89-a735-26f0858ca6cc"),
-        Wording("What is your organisation's website URL"),
+        Wording("What is your organisation's URL"),
         statement = Statement(List.empty),
         hintText = Some(StatementText("For example https://example.com")),
         absence = Some(("My organisation doesn't have a website", Fail))
@@ -152,41 +124,24 @@
       val question2a = TextQuestion(
         Question.Id("4e148791-1a07-4f28-8fe4-ba3e18cdc118"),
         Wording("What is your company registration number?"),
-<<<<<<< HEAD
-        Statement(
+        statement = Statement(
           CompoundFragment(
             StatementText("You can "),
             StatementLink("search Companies House for your company registration number (opens in a new tab)", "https://find-and-update.company-information.service.gov.uk/"),
             StatementText(".")
           )
         ),
-        hintText = Some(TextQuestion.HintText("It is 8 characters. For example, 01234567 or AC012345.")),
-=======
-        statement = Statement(
-          List(
-            StatementText("You can find your company registration number on any official documentation you receive from Companies House.")
-          )
-        ),
         hintText = Some(StatementText("It is 8 characters. For example, 01234567 or AC012345.")),
->>>>>>> d5cd1afb
         absence = Some(("My organisation doesn't have a company registration", Warn))
       )
 
       val question2b = TextQuestion(
-<<<<<<< HEAD
-        QuestionId("55da0b97-178c-45b5-a139-b61ad7b9ca84"),
+        Question.Id("55da0b97-178c-45b5-a139-b61ad7b9ca84"),
         Wording("What is your Self-Assessment Unique Taxpayer Reference?"),
-        Statement(
-          CompoundFragment(
-            StatementText("This is 10 numbers, for example 1234567890. It will be on tax returns and other letters about Self Assessment. It may be called 'reference', 'UTR' or 'official use'. You can "),
-=======
-        Question.Id("55da0b97-178c-45b5-a139-b61ad7b9ca84"),
-        Wording("What is your Unique Taxpayer Reference (UTR)?"),
         statement = Statement(List.empty),
         hintText = Some(
           CompoundFragment(
             StatementText("This is 10 numbers, for example 1234567890. It will be on tax returns and other letters about Self Assessment. It may be called ‘reference’, ‘UTR’ or ‘official use’. You can "),
->>>>>>> d5cd1afb
             StatementLink("find a lost UTR number (opens in new tab)", "https://www.gov.uk/find-lost-utr-number"),
             StatementText(".")
           )
@@ -194,25 +149,12 @@
       )
 
       val question2c = TextQuestion(
-<<<<<<< HEAD
-        QuestionId("dd12fd8b-907b-4ba1-95d3-ef6317f36199"),
+        Question.Id("dd12fd8b-907b-4ba1-95d3-ef6317f36199"),
         Wording("What is your company's VAT registration number?"),
-        Statement(
-          StatementText("This is 9 numbers, sometimes with 'GB' at the start, for example 123456789 or GB123456789. You can find it on your company's VAT registration certificate.")
-        )
-      )
-      val question2d = TextQuestion(
-        QuestionId("6be23951-ac69-47bf-aa56-86d3d690ee0b"),
-        Wording("What is your Corporation Tax Unique Taxpayer Reference?"),
-        Statement(
-          CompoundFragment(
-            StatementText("This is 10 numbers, for example 1234567890. It will be on tax returns and other letters about Corporation Tax. It may be called 'reference', 'UTR' or 'official use'. You can "),
-=======
-        Question.Id("dd12fd8b-907b-4ba1-95d3-ef6317f36199"),
-        Wording("What is your VAT registration number?"),
         statement = Statement(List.empty),
         hintText = Some(StatementText("This is 9 numbers, sometimes with ‘GB’ at the start, for example 123456789 or GB123456789. You can find it on your company’s VAT registration certificate."))
       )
+
       val question2d = TextQuestion(
         Question.Id("6be23951-ac69-47bf-aa56-86d3d690ee0b"),
         Wording("What is your Corporation Tax Unique Taxpayer Reference (UTR)?"),
@@ -220,7 +162,6 @@
         hintText = Some(
           CompoundFragment(
             StatementText("This is 10 numbers, for example 1234567890. It will be on tax returns and other letters about Corporation Tax. It may be called ‘reference’, ‘UTR’ or ‘official use’. You can "),
->>>>>>> d5cd1afb
             StatementLink("find a lost UTR number (opens in new tab)", "https://www.gov.uk/find-lost-utr-number"),
             StatementText(".")
           )
@@ -228,18 +169,10 @@
       )
 
       val question2e = TextQuestion(
-<<<<<<< HEAD
-        QuestionId("a143760e-72f3-423b-a6b4-558db37a3453"),
+        Question.Id("a143760e-72f3-423b-a6b4-558db37a3453"),
         Wording("What is your company's employer PAYE reference?"),
-        Statement(
-          StatementText("This is a 3 digit tax office number, a forward slash, and a tax office employer reference, like 123/AB456. It may be called 'Employer PAYE reference' or 'PAYE reference'. It will be on your P60.")
-        )
-=======
-        Question.Id("a143760e-72f3-423b-a6b4-558db37a3453"),
-        Wording("What is your PAYE reference?"),
         statement = Statement(List.empty),
         hintText = Some(StatementText("This is a 3 digit tax office number, a forward slash, and a tax office employer reference, like 123/AB456. It may be called ‘Employer PAYE reference’ or ‘PAYE reference’. It will be on your P60."))
->>>>>>> d5cd1afb
       )
       
       val question3 = AcknowledgementOnly(
@@ -524,7 +457,7 @@
           (PossibleAnswer("In the European Economic Area (EEA)") -> Pass),
           (PossibleAnswer("Outside the EEA with adequacy agreements") -> Pass),
           (PossibleAnswer("Outside the EEA with no adequacy agreements") -> Pass)
-        ),
+        )
       )
 
       val question4 = ChooseOneOfQuestion(
@@ -648,15 +581,9 @@
 
     object FraudPreventionHeaders {
       val question1 = YesNoQuestion(
-<<<<<<< HEAD
-        QuestionId("968076cb-6267-43fe-a193-d1b7a090c844"),
+        Question.Id("968076cb-6267-43fe-a193-d1b7a090c844"),
         Wording("Does your software submit fraud prevention data?"),
-        Statement(
-=======
-        Question.Id("968076cb-6267-43fe-a193-d1b7a090c844"),
-        Wording("Have you implemented fraud prevention headers?"),
-        statement = Statement(
->>>>>>> d5cd1afb
+        statement = Statement(
           CompoundFragment(
             StatementText("You must submit header data in line with the "),
             StatementLink("fraud prevention specification (opens in a new tab)", "https://developer.service.hmrc.gov.uk/guides/fraud-prevention"),
@@ -668,15 +595,9 @@
       )
 
       val question2 = YesNoQuestion(
-<<<<<<< HEAD
-        QuestionId("b58f910f-3630-4b0f-9431-7727aed4c2a1"),
+        Question.Id("b58f910f-3630-4b0f-9431-7727aed4c2a1"),
         Wording("Have you checked that your software submits fraud prevention data correctly?"),
-        Statement(
-=======
-        Question.Id("b58f910f-3630-4b0f-9431-7727aed4c2a1"),
-        Wording("Do your fraud prevention headers meet our specification?"),
-        statement = Statement(
->>>>>>> d5cd1afb
+        statement = Statement(
           CompoundFragment(
             StatementText("Before you submit any header data, you need to use the "),
             StatementLink("Test Fraud Prevention Headers API (opens in a new tab)", "https://developer.service.hmrc.gov.uk/api-documentation/docs/api/service/txm-fph-validator-api/1.0"),

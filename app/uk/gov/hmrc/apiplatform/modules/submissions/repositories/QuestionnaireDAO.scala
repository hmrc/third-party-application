/*
 * Copyright 2022 HM Revenue & Customs
 *
 * Licensed under the Apache License, Version 2.0 (the "License");
 * you may not use this file except in compliance with the License.
 * You may obtain a copy of the License at
 *
 *     http://www.apache.org/licenses/LICENSE-2.0
 *
 * Unless required by applicable law or agreed to in writing, software
 * distributed under the License is distributed on an "AS IS" BASIS,
 * WITHOUT WARRANTIES OR CONDITIONS OF ANY KIND, either express or implied.
 * See the License for the specific language governing permissions and
 * limitations under the License.
 */

package uk.gov.hmrc.apiplatform.modules.submissions.repositories

import scala.collection.mutable
import uk.gov.hmrc.apiplatform.modules.submissions.domain.models._
import cats.implicits._
import scala.concurrent.Future
import scala.concurrent.ExecutionContext
import javax.inject.{Inject, Singleton}
import uk.gov.hmrc.apiplatform.modules.submissions.domain.models.AskWhen.Context.Keys
import cats.data.NonEmptyList
import scala.collection.immutable.ListMap

@Singleton
class QuestionnaireDAO @Inject()(implicit ec: ExecutionContext) {
  private val store: mutable.Map[QuestionnaireId, Questionnaire] = mutable.Map()

  import QuestionnaireDAO.Questionnaires._
  
  allIndividualQuestionnaires.map(q => store.put(q.id, q))
  
  // N.B. Using futures even though not necessary as it mixes better AND means any move to an actual Mongo collection is proof against lots of change

  def fetch(id: QuestionnaireId): Future[Option[Questionnaire]] = store.get(id).pure[Future]

  def fetchActiveGroupsOfQuestionnaires() : Future[NonEmptyList[GroupOfQuestionnaires]] = activeQuestionnaireGroupings.pure[Future]
}

object QuestionnaireDAO {

  // *** Note - change this if the application name question changes. ***
  val questionIdsOfInterest = QuestionIdsOfInterest(
    applicationNameId             = Questionnaires.CustomersAuthorisingYourSoftware.question2.id,
    privacyPolicyId               = Questionnaires.CustomersAuthorisingYourSoftware.question4.id,
    privacyPolicyUrlId            = Questionnaires.CustomersAuthorisingYourSoftware.question5.id,
    termsAndConditionsId          = Questionnaires.CustomersAuthorisingYourSoftware.question6.id,
    termsAndConditionsUrlId       = Questionnaires.CustomersAuthorisingYourSoftware.question7.id,
    organisationUrlId             = Questionnaires.OrganisationDetails.question1.id,
    responsibleIndividualNameId   = Questionnaires.OrganisationDetails.questionRI1.id,
    responsibleIndividualEmailId  = Questionnaires.OrganisationDetails.questionRI2.id,
    identifyYourOrganisationId    = Questionnaires.OrganisationDetails.question2.id,
    serverLocationsId             = Questionnaires.CustomersAuthorisingYourSoftware.question3.id
  )

  object Questionnaires {

    object OrganisationDetails {
      val questionRI1 = TextQuestion(
        QuestionId("36b7e670-83fc-4b31-8f85-4d3394908495"),
        Wording("Provide details for a responsible individual in your organisation"),
        
        Statement(
          List(
            StatementText("The responsible individual:"),
            StatementBullets(
              CompoundFragment(
<<<<<<< HEAD
                StatementText("ensures your software conforms to the "),
=======
                StatementText("ensures your software meets our "),
>>>>>>> 412da25a
                StatementLink("terms of use", "/api-documentation/docs/terms-of-use")
              ),
              CompoundFragment(
                StatementText("understands the "),
<<<<<<< HEAD
                StatementLink("consequences of not conforming to the terms of use", "/api-documentation/docs/terms-of-use")
              )
            ),
            StatementText("First and last name")
=======
                StatementLink("consequences of not meeting the terms of use", "/api-documentation/docs/terms-of-use")
              )
            )
>>>>>>> 412da25a
          )
        ),
        label = Some(TextQuestion.Label("First and last name"))
      )
      val questionRI2 = TextQuestion(
        QuestionId("fb9b8036-cc88-4f4e-ad84-c02caa4cebae"),
        Wording("Provide an email address for the responsible individual"),
        Statement(
          List(
<<<<<<< HEAD
            StatementText("We will send a verification email to the email address provided."),
            StatementText("The responsible individual must verify within 10 days that they are responsible for ensuring your software conforms to our terms of use."),
            StatementText("Email address (cannot be a shared mailbox).")
=======
>>>>>>> 412da25a
          )
        ),
        label = Some(TextQuestion.Label("Email address")),
        hintText = Some(TextQuestion.HintText("Cannot be a shared mailbox"))
      )

      val question1 = TextQuestion(
        QuestionId("b9dbf0a5-e72b-4c89-a735-26f0858ca6cc"),
        Wording("What is your organisation's URL?"),
        Statement(
          List(
            StatementText("For example https://example.com")
          )
        ),
        absence = Some(("My organisation doesn't have a website", Fail))
      )

      val question2 = ChooseOneOfQuestion(
        QuestionId("cbdf264f-be39-4638-92ff-6ecd2259c662"),
        Wording("Identify your organisation"),
        Statement(
          List(
            StatementText("Provide evidence that you or your organisation is officially registered in the UK. Choose one option.")
          )
        ),
        ListMap(
          (PossibleAnswer("Unique Taxpayer Reference (UTR)") -> Pass),
          (PossibleAnswer("VAT registration number") -> Pass),
          (PossibleAnswer("Corporation Tax Unique Taxpayer Reference (UTR)") -> Pass),
          (PossibleAnswer("PAYE reference") -> Pass),
          (PossibleAnswer("My organisation is in the UK and doesn't have any of these") -> Pass),
          (PossibleAnswer("My organisation is outside the UK and doesn't have any of these") -> Warn)
        )
      )

      val question2a = TextQuestion(
        QuestionId("4e148791-1a07-4f28-8fe4-ba3e18cdc118"),
        Wording("Do you have a company registration number?"),
        Statement(
          List(
            StatementText("You can find your company registration number on any official documentation you receive from Companies House."),
            StatementText("It's 8 characters long or 2 letters followed by 6  numbers. Check and documents from Companies House.")
          )
        ),
        absence = Some(("My organisation doesn't have a company registration", Warn))
      )

      val question2b = TextQuestion(
        QuestionId("55da0b97-178c-45b5-a139-b61ad7b9ca84"),
        Wording("What is your Self-Assessment Unique Taxpayer Reference?"),
        Statement(
          CompoundFragment(
            StatementText("This is 10 numbers, for example 1234567890. It will be on tax returns and other letters about Self Assessment. It may be called 'reference', 'UTR' or 'official use'. You can "),
            StatementLink("find a lost UTR number (opens in new tab)", "https://www.gov.uk/find-lost-utr-number"),
            StatementText(".")
          )
        )
      )
      val question2c = TextQuestion(
        QuestionId("dd12fd8b-907b-4ba1-95d3-ef6317f36199"),
        Wording("What is your company's VAT registration number?"),
        Statement(
          StatementText("This is 9 numbers, sometimes with 'GB' at the start, for example 123456789 or GB123456789. You can find it on your company's VAT registration certificate.")
        )
      )
      val question2d = TextQuestion(
        QuestionId("6be23951-ac69-47bf-aa56-86d3d690ee0b"),
        Wording("What is your Corporation Tax Unique Taxpayer Reference?"),
        Statement(
          CompoundFragment(
            StatementText("This is 10 numbers, for example 1234567890. It will be on tax returns and other letters about Corporation Tax. It may be called 'reference', 'UTR' or 'official use'. You can "),
            StatementLink("find a lost UTR number (opens in new tab)", "https://www.gov.uk/find-lost-utr-number"),
            StatementText(".")
          )
        )
      )
      val question2e = TextQuestion(
        QuestionId("a143760e-72f3-423b-a6b4-558db37a3453"),
        Wording("What is your company's employer PAYE reference?"),
        Statement(
          StatementText("This is a 3 digit tax office number, a forward slash, and a tax office employer reference, like 123/AB456. It may be called 'Employer PAYE reference' or 'PAYE reference'. It will be on your P60.")
        )
      )
      
      val question3 = AcknowledgementOnly(
        QuestionId("a12f314e-bc12-4e0d-87ba-1326acb31008"),
        Wording("Provide evidence of your organisation's registration"),
        Statement(
          List(
            StatementText("You will need to provide evidence that your organisation is officially registered in a country outside of the UK."),
            StatementText("You will be asked for a digital copy of the official registration document.")
          )
        )
      )
      
      val questionnaire = Questionnaire(
        id = QuestionnaireId("ac69b129-524a-4d10-89a5-7bfa46ed95c7"),
        label = Label("Organisation details"),
        questions = NonEmptyList.of(
          QuestionItem(questionRI1),
          QuestionItem(questionRI2),
          QuestionItem(question1),
          QuestionItem(question2),
          QuestionItem(question2a, AskWhenAnswer(question2, "My organisation is in the UK and doesn't have any of these")),
          QuestionItem(question2b, AskWhenAnswer(question2, "Unique Taxpayer Reference (UTR)")),
          QuestionItem(question2c, AskWhenAnswer(question2, "VAT registration number")),
          QuestionItem(question2d, AskWhenAnswer(question2, "Corporation Tax Unique Taxpayer Reference (UTR)")),
          QuestionItem(question2e, AskWhenAnswer(question2, "PAYE reference")),
          QuestionItem(question3,  AskWhenAnswer(question2, "My organisation is outside the UK and doesn't have any of these"))
        )
      )
    }

    object DevelopmentPractices {
      val question1 = YesNoQuestion(
        QuestionId("653d2ee4-09cf-46a0-bc73-350a385ae860"),
        Wording("Do your development practices follow our guidance?"),
        Statement(
          CompoundFragment(
            StatementText("You must develop software following our"),
            StatementLink("development practices (opens in a new tab)", "https://developer.service.hmrc.gov.uk/api-documentation/docs/development-practices"),
            StatementText(".")
          )
        ),
        yesMarking = Pass,
        noMarking = Warn
      )

      val question2 = YesNoQuestion(
        id = QuestionId("6139f57d-36ab-4338-85b3-a2079d6cf376"),
        wording = Wording("Does your error handling meet our specification?"),
        statement = Statement(
          CompoundFragment(
            StatementText("We will check for evidence that you comply with our"),
            StatementLink("error handling specification (opens in new tab)", "https://developer.service.hmrc.gov.uk/api-documentation/docs/reference-guide#errors"),
            StatementText(".")
          )
        ),
        yesMarking = Pass,
        noMarking = Fail
      )
      
      val question3 = YesNoQuestion(
        QuestionId("3c5cd29d-bec2-463f-8593-cd5412fab1e5"),
        Wording("Does your software meet accessibility standards?"),
        Statement(
          CompoundFragment(
            StatementText("Web-based software must meet level AA of the"),
            StatementLink("Web Content Accessibility Guidelines (WCAG) (opens in new tab)", "https://www.w3.org/WAI/standards-guidelines/wcag/"),
            StatementText(". Desktop software should follow equivalent offline standards.")
          )
        ),
        yesMarking = Pass,
        noMarking = Warn
      )

      val questionnaire = Questionnaire(
        id = QuestionnaireId("796336a5-f7b4-4dad-8003-a818e342cbb4"),
        label = Label("Development practices"),
        questions = NonEmptyList.of(
          QuestionItem(question1), 
          QuestionItem(question2), 
          QuestionItem(question3)
        )
      )
    }
    
    object ServiceManagementPractices {
      val question1 = YesNoQuestion(
        QuestionId("f67c64be-6a1a-41f4-a899-6c93fa7bd98d"),
        Wording("Do you provide a way for your customers or third parties to tell you about a security risk or incident?"),
        Statement(
          StatementText("We expect you to provide an easy contact method in the case of a security breach.")
        ),
        yesMarking = Pass,
        noMarking = Fail
      )

      val question2 = YesNoQuestion(
        QuestionId("b30e3d75-b16b-4bcb-b1ae-4f47d8b23fd0"),
        Wording("Do you have a process for notifying HMRC in the case of a security breach?"),
        Statement(
          StatementText("Any issues concerning the security of customer data must be reported immediately to HMRC."),
          CompoundFragment(
            StatementText("You must also "),
            StatementLink("notify the ICO about personal data breaches (opens in a new tab)", "https://ico.org.uk/for-organisations/guide-to-data-protection/guide-to-the-general-data-protection-regulation-gdpr/personal-data-breaches"),
            StatementText("within 72 hours of becoming aware of it.")
          )
        ),
        yesMarking = Pass,
        noMarking = Fail
      )


      val questionnaire = Questionnaire(
        id = QuestionnaireId("ba30fb9b-db99-4d18-8ed8-8e5d94842bcc"),
        label = Label("Service management practices"),
        questions = NonEmptyList.of(
          QuestionItem(question1, AskWhenContext(Keys.IN_HOUSE_SOFTWARE, "No")),
          QuestionItem(question2)
        )
      )
    }

    object HandlingPersonalData {
      val question1 = YesNoQuestion(
        QuestionId("31b9f463-eafe-4273-be80-227922048046"),
        Wording("Do you comply with the UK General Data Protection Regulation (UK GDPR)?"),
        Statement(
          StatementText("To be UK GDPR compliant you must keep customer data safe. This includes telling customers:"),
          StatementBullets(
            StatementText("what personal data you will be processing and why"),
            StatementText("that you are responsible for protecting their data"),
            CompoundFragment(
              StatementText("your "),
              StatementLink("lawful basis (opens in new tab)", "https://ico.org.uk/for-organisations/guide-to-data-protection/guide-to-the-general-data-protection-regulation-gdpr/lawful-basis-for-processing"),
              StatementText(" for processing personal data")
            )
          )
        ),
        yesMarking = Pass,
        noMarking = Fail
      )
            
      val question2 = YesNoQuestion(
        QuestionId("00ec1641-fc7f-4398-b537-348ddf7ec435"),
        Wording("Do you encrypt all customer data that you handle?"),
        Statement(
          CompoundFragment(
            StatementText("You must encrypt access tokens and personally identifiable data when it is stored and in transit. Read the "),
            StatementLink("UK GDPR guidelines on encryption (opens in new tab)", "https://ico.org.uk/for-organisations/guide-to-data-protection/guide-to-the-general-data-protection-regulation-gdpr/encryption/encryption-and-data-transfer"),
            StatementText(".")
          )
        ),
        yesMarking = Pass,
        noMarking = Fail
      )

      val question3 = ChooseOneOfQuestion(
        QuestionId("36c22dc2-8101-4469-adf4-12717ade4528"),
        Wording("Do you ensure that each customer's data cannot be accessed by unauthorised users?"),
        Statement(
          CompoundFragment(
            StatementText("Read the National Cyber Security Centre's guidance on "),
            StatementLink("keeping user data separate (opens in new tab)", "https://www.ncsc.gov.uk/collection/cloud-security/implementing-the-cloud-security-principles/separation-between-users"),
            StatementText("and best practice for "),
            StatementLink("username and password security (opens in new tab)", "https://www.ncsc.gov.uk/collection/passwords/updating-your-approach"),
            StatementText(".")
          )
        ),
        ListMap(
          (PossibleAnswer("Yes") -> Pass),
          (PossibleAnswer("No") -> Fail),
          (PossibleAnswer("We only have one customer") -> Pass)
        )
      )

      val question4 = ChooseOneOfQuestion(
        QuestionId("164ff4b1-aa49-484e-82cf-1981835b34cf"),
        Wording("Do you have access control for employees using customer data?"),
        Statement(
          CompoundFragment(
            StatementText("Using a personal security policy and Role Based Access Control (RBAC) will ensure that employees can only access data essential to their job role. Read the "),
            StatementLink("National Cyber Security Centre's guidance (opens in a new tab)", "https://www.ncsc.gov.uk/collection/cloud-security/implementing-the-cloud-security-principles/personnel-security"),
            StatementText(".")
          )
        ),
        ListMap(
          (PossibleAnswer("Yes") -> Pass),
          (PossibleAnswer("No") -> Fail),
          (PossibleAnswer("We only have one user") -> Pass)
        )
      )

      val question5 = YesNoQuestion(
        QuestionId("10249171-e87a-498e-8239-a417af29e2ff"),
        Wording("Can customers get their data from your software if they switch providers?"),
        Statement(
          CompoundFragment(
            StatementText("You must allow customers to change, export or delete their data if they want to. Read the "),
            StatementLink("UK GDPR guidelines on individuals rights (opens in a new tab)", "https://ico.org.uk/for-organisations/guide-to-data-protection/guide-to-the-general-data-protection-regulation-gdpr/individual-rights/")
          )
        ),
        yesMarking = Pass,
        noMarking = Fail
      )

      val question6 = YesNoQuestion(
        QuestionId("a66cd7b1-e8c1-4982-9ee8-727aa172aa9b"),
        Wording("Do you store your customers' Government Gateway credentials?"),
        Statement(
          StatementText("Implementing OAuth 2.0 means there is no need to store Government Gateway credentials.")
        ),
        yesMarking = Fail,
        noMarking = Pass
      )

      val questionnaire = Questionnaire(
        id = QuestionnaireId("19a26563-6d6a-488a-a81b-66436ccd17b7"),
        label = Label("Handling personal data"),
        questions = NonEmptyList.of(
          QuestionItem(question1),
          QuestionItem(question2),
          QuestionItem(question3),
          QuestionItem(question4),
          QuestionItem(question5, AskWhenContext(Keys.IN_HOUSE_SOFTWARE, "No")),
          QuestionItem(question6, AskWhenContext(Keys.IN_HOUSE_SOFTWARE, "No"))
        )
      )
    }

    object CustomersAuthorisingYourSoftware {
      val question1 = AcknowledgementOnly(
        QuestionId("95da25e8-af3a-4e05-a621-4a5f4ca788f6"),
        Wording("Customers authorising your software"),
        Statement(
          List(
            StatementText("Your customers will see the information you provide here when they authorise your software to interact with HMRC."),
            StatementText("Before you continue, you will need:"),
            StatementBullets(
              List(
                StatementText("the name of your software"),
                StatementText("the location of your servers which store customer data"),
                StatementText("a link to your privacy policy"),
                StatementText("a link to your terms and conditions")
              )
            )
          )
        )
      )

      val question2 = TextQuestion(
        QuestionId("4d5a41c8-8727-4d09-96c0-e2ce1bc222d3"),
        Wording("Confirm the name of your software"),
        Statement(
          List(
            StatementText("We show this name to your users when they authorise your software to interact with HMRC."),
            CompoundFragment(
              StatementText("It must comply with our "),
              StatementLink("naming guidelines (opens in a new tab)", "https://developer.service.hmrc.gov.uk/api-documentation/docs/using-the-hub/name-guidelines"),
              StatementText(".")
            ),
            StatementText("Application name")
          )
        ),
        label = Some(TextQuestion.Label("Application name"))
      )

      val question3 = MultiChoiceQuestion(
        QuestionId("57d706ad-c0b8-462b-a4f8-90e7aa58e57a"),
        Wording("Where are your servers that process customer information?"),
        Statement(
          StatementText("For cloud software, check the server location with your cloud provider."),
          CompoundFragment(
            StatementText("Learn about "),
            StatementLink("adequacy agreements (opens in a new tab)", "https://ico.org.uk/for-organisations/dp-at-the-end-of-the-transition-period/data-protection-and-the-eu-in-detail/adequacy/"),
            StatementText(" or "),
            StatementLink("check if a country has an adequacy agreement (opens in a new tab)", "https://ico.org.uk/for-organisations/dp-at-the-end-of-the-transition-period/data-protection-and-the-eu-in-detail/the-uk-gdpr/international-data-transfers/#:~:text=Andorra%2C%20Argentina%2C%20Canada%20(commercial,a%20finding%20of%20adequacy%20about"),
            StatementText(" with the UK.")
          ),
          StatementText("Select all that apply.")
        ),
        ListMap(
          (PossibleAnswer("In the UK") -> Pass),
          (PossibleAnswer("In the European Economic Area (EEA)") -> Pass),
          (PossibleAnswer("Outside the EEA with adequacy agreements") -> Pass),
          (PossibleAnswer("Outside the EEA with no adequacy agreements") -> Pass)
        )
      )

      val question4 = ChooseOneOfQuestion(
        QuestionId("b0ae9d71-e6a7-4cf6-abd4-7eb7ba992bc6"),
        Wording("Do you have a privacy policy URL for your software?"),
        Statement(
          List(
            StatementText("You need a privacy policy covering the software you request production credentials for.")
          )
        ),
        ListMap(
          (PossibleAnswer("Yes") -> Pass),
          (PossibleAnswer("No") -> Fail),
          (PossibleAnswer("The privacy policy is in desktop software") -> Pass)
        )
      )

      val question5 = TextQuestion(
        QuestionId("c0e4b068-23c9-4d51-a1fa-2513f50e428f"),
        Wording("What is your privacy policy URL?"),
        Statement(
          List(
            StatementText("For example https://example.com/privacy-policy")
          )
        )
      )

      val question6 = ChooseOneOfQuestion(
        QuestionId("ca6af382-4007-4228-a781-1446231578b9"),
        Wording("Do you have a terms and conditions URL for your software?"),
        Statement(
          List(
            StatementText("You need terms and conditions covering the software you request production credentials for.")
          )
        ),
        ListMap(
          (PossibleAnswer("Yes") -> Pass),
          (PossibleAnswer("No") -> Fail),
          (PossibleAnswer("The terms and conditions are in desktop software") -> Pass)
        )
      )

      val question7 = TextQuestion(
        QuestionId("0a6d6973-c49a-49c3-93ff-de58daa1b90c"),
        Wording("What is your terms and conditions URL?"),
        Statement(
          List(
            StatementText("For example https://example.com/terms-conditions")
          )
        )
      )
      
      val questionnaire = Questionnaire(
        id = QuestionnaireId("3a7f3369-8e28-447c-bd47-efbabeb6d93f"),
        label = Label("Customers authorising your software"),
        questions = NonEmptyList.of(
          QuestionItem(question1),
          QuestionItem(question2),
          QuestionItem(question3, AskWhenContext(Keys.IN_HOUSE_SOFTWARE, "No")),
          QuestionItem(question4),
          QuestionItem(question5, AskWhenAnswer(question4, "Yes")),
          QuestionItem(question6),
          QuestionItem(question7, AskWhenAnswer(question6, "Yes"))
        )
      )
    }

    object SoftwareSecurity {
      val question1 = ChooseOneOfQuestion(
        QuestionId("227b404a-ae8a-4a76-9a4b-70bc568109ac"),
        Wording("Do you provide software as a service (SaaS)?"),
        Statement(),
        ListMap(
          (PossibleAnswer("Yes") -> Pass),
          (PossibleAnswer("No") -> Pass)
        )
      )

      val question2 = YesNoQuestion(
        QuestionId("d6f895de-962c-4dc4-8399-9b995ab5da45"),
        Wording("Has your application passed software penetration testing?"),
        Statement(
          List(
            CompoundFragment(
              StatementText("Use either penetration test tools or an independant third party supplier. For penetration testing methodologies read the "),
              StatementLink("Open Web Application Security Project (OWASP) guide (opens in a new tab)", "https://wiki.owasp.org/index.php/Penetration_testing_methodologies"),
              StatementText(".")
            )
          )
        ),
        yesMarking = Pass,
        noMarking = Warn
      )

      val question3 = YesNoQuestion(
        QuestionId("a26fe624-179c-4beb-b469-63f2dbe358a0"),
        Wording("Do you audit security controls to ensure you comply with data protection law?"),
        Statement(
          List(
            CompoundFragment(
              StatementText("Assess your compliance using the "),
              StatementLink("ICO information security checklist (opens in a new tab)", "https://ico.org.uk/for-organisations/sme-web-hub/checklists/data-protection-self-assessment"),
              StatementText(".")
            )
          )
        ),
        yesMarking = Pass,
        noMarking = Warn
      )

      val questionnaire = Questionnaire(
        id = QuestionnaireId("6c6b18cc-239f-443b-b63d-89393014ea64"),
        label = Label("Software security"),
        questions = NonEmptyList.of(
          QuestionItem(question1),
          QuestionItem(question2, AskWhenAnswer(question1, "Yes")),
          QuestionItem(question3, AskWhenAnswer(question1, "Yes"))
        )
      )
    } 

    object FraudPreventionHeaders {
      val question1 = YesNoQuestion(
        QuestionId("968076cb-6267-43fe-a193-d1b7a090c844"),
        Wording("Have you implemented fraud prevention headers?"),
        Statement(
          CompoundFragment(
            StatementText("You must implement headers in line with our "),
            StatementLink("fraud prevention specification (opens in a new tab)", "https://developer.service.hmrc.gov.uk/guides/fraud-prevention"),
            StatementText(".")
          )
        ),
        yesMarking = Pass,
        noMarking = Pass
      )

      val question2 = YesNoQuestion(
        QuestionId("b58f910f-3630-4b0f-9431-7727aed4c2a1"),
        Wording("Have you checked that your software submits fraud prevention data correctly?"),
        Statement(
          CompoundFragment(
            StatementText("Before you submit any header data, you need to use the "),
            StatementLink("Test Fraud Prevention Headers API (opens in a new tab)", "https://developer.service.hmrc.gov.uk/api-documentation/docs/api/service/txm-fph-validator-api/1.0"),
            StatementText(".")
          )        
        ),
        yesMarking = Pass,
        noMarking = Fail
      )

      val questionnaire = Questionnaire(
        id = QuestionnaireId("f6483de4-7bfa-49d2-b4a2-70f95316472e"),
        label = Label("Fraud prevention headers"),
        questions = NonEmptyList.of(
          QuestionItem(question1, AskWhenContext(Keys.VAT_OR_ITSA, "Yes")),
          QuestionItem(question2, AskWhenContext(Keys.VAT_OR_ITSA, "Yes"))
        )
      )
    }

    object MarketingYourSoftware {
      val question1 = YesNoQuestion(
        QuestionId("169f2ba5-4a07-438a-8eaa-cfc0efd5cdcf"),
        Wording("Do you use HMRC logos in your software, marketing or website?"),
        Statement(),
        yesMarking = Warn,
        noMarking = Pass
      )

      val question2 = ChooseOneOfQuestion(
        QuestionId("3a37889c-6e6c-4aa8-a818-12ac28f7dcc2"),
        Wording("Do adverts in your software comply with UK standards?"),
        Statement(
          StatementText("Advertising that appears in your software (including third party advertising) must follow:"),
          StatementBullets(
            StatementLink("Advertising Standards Authority Codes (opens in a new tab)", "https://www.asa.org.uk/codes-and-rulings/advertising-codes.html "),
            StatementLink("UK marketing and advertising laws (opens in a new tab)", "https://www.gov.uk/marketing-advertising-law/regulations-that-affect-advertising ")
          )
        ),
        ListMap(
          (PossibleAnswer("Yes") -> Pass),
          (PossibleAnswer("No") -> Warn),
          (PossibleAnswer("There are no adverts in my software") -> Pass)
        )
      )
    
      val question3 = ChooseOneOfQuestion(
        QuestionId("0b4695a0-f9bd-4595-9383-279f64ff3e2e"),
        Wording("Do you advertise your software as 'HMRC recognised'?"),
        Statement(
          StatementText("Only use 'HMRC recognised' when advertising your software.  Do not use terms like 'accredited' or 'approved'.")
        ),
        ListMap(
          PossibleAnswer("Yes") -> Pass,
          PossibleAnswer("No, I call it something else") -> Warn,
          PossibleAnswer("I do not advertise my software") -> Pass
        )
      )

      val question4 = ChooseOneOfQuestion(
        QuestionId("1dd933ee-7f89-4eb4-a54e-bc54396afa55"),
        Wording("Do you get your customers' consent before sharing their personal data for marketing?"),
        Statement(
          CompoundFragment(
            StatementText("You must not share customers' personal data without their consent. Read the "),
            StatementLink("Direct Marketing Guidance (opens in a new tab)", "https://ico.org.uk/for-organisations/guide-to-pecr/electronic-and-telephone-marketing/"),
            StatementText(" from the Information Commissioner's Office.")
          )
        ),
        ListMap(
          (PossibleAnswer("Yes") -> Pass),
          (PossibleAnswer("No") -> Fail),
          (PossibleAnswer("I do not share customer data") -> Pass)
        )
      )
      
      
      val questionnaire = Questionnaire(
        id = QuestionnaireId("79590bd3-cc0d-49d9-a14d-6fa5dfc73f39"),
        label = Label("Marketing your software"),
        questions = NonEmptyList.of(
          QuestionItem(question1),
          QuestionItem(question2, AskWhenContext(Keys.IN_HOUSE_SOFTWARE, "No")),
          QuestionItem(question3, AskWhenContext(Keys.IN_HOUSE_SOFTWARE, "No")),
          QuestionItem(question4, AskWhenContext(Keys.IN_HOUSE_SOFTWARE, "No"))
        )
      )
    }

    val allIndividualQuestionnaires = List(
      OrganisationDetails.questionnaire,
      DevelopmentPractices.questionnaire,
      ServiceManagementPractices.questionnaire,
      HandlingPersonalData.questionnaire,
      CustomersAuthorisingYourSoftware.questionnaire,
      SoftwareSecurity.questionnaire,
      FraudPreventionHeaders.questionnaire,
      MarketingYourSoftware.questionnaire
    )

    val activeQuestionnaireGroupings = 
      NonEmptyList.of(
        GroupOfQuestionnaires(
          heading = "About your organisation",
          links = NonEmptyList.of(
            OrganisationDetails.questionnaire,
            MarketingYourSoftware.questionnaire
          )
        ),
        GroupOfQuestionnaires(
          heading = "About your processes",
          links = NonEmptyList.of(
            DevelopmentPractices.questionnaire,
            ServiceManagementPractices.questionnaire
          )            
        ),
        GroupOfQuestionnaires(
          heading = "About your software",
          links = NonEmptyList.of(
            HandlingPersonalData.questionnaire,
            CustomersAuthorisingYourSoftware.questionnaire,
            SoftwareSecurity.questionnaire,
            FraudPreventionHeaders.questionnaire
          )
        )
      )

  }
}<|MERGE_RESOLUTION|>--- conflicted
+++ resolved
@@ -69,25 +69,14 @@
             StatementText("The responsible individual:"),
             StatementBullets(
               CompoundFragment(
-<<<<<<< HEAD
                 StatementText("ensures your software conforms to the "),
-=======
-                StatementText("ensures your software meets our "),
->>>>>>> 412da25a
                 StatementLink("terms of use", "/api-documentation/docs/terms-of-use")
               ),
               CompoundFragment(
                 StatementText("understands the "),
-<<<<<<< HEAD
                 StatementLink("consequences of not conforming to the terms of use", "/api-documentation/docs/terms-of-use")
               )
-            ),
-            StatementText("First and last name")
-=======
-                StatementLink("consequences of not meeting the terms of use", "/api-documentation/docs/terms-of-use")
-              )
             )
->>>>>>> 412da25a
           )
         ),
         label = Some(TextQuestion.Label("First and last name"))
@@ -97,12 +86,8 @@
         Wording("Provide an email address for the responsible individual"),
         Statement(
           List(
-<<<<<<< HEAD
             StatementText("We will send a verification email to the email address provided."),
             StatementText("The responsible individual must verify within 10 days that they are responsible for ensuring your software conforms to our terms of use."),
-            StatementText("Email address (cannot be a shared mailbox).")
-=======
->>>>>>> 412da25a
           )
         ),
         label = Some(TextQuestion.Label("Email address")),

/*
 * Copyright 2021 HM Revenue & Customs
 *
 * Licensed under the Apache License, Version 2.0 (the "License");
 * you may not use this file except in compliance with the License.
 * You may obtain a copy of the License at
 *
 *     http://www.apache.org/licenses/LICENSE-2.0
 *
 * Unless required by applicable law or agreed to in writing, software
 * distributed under the License is distributed on an "AS IS" BASIS,
 * WITHOUT WARRANTIES OR CONDITIONS OF ANY KIND, either express or implied.
 * See the License for the specific language governing permissions and
 * limitations under the License.
 */

package uk.gov.hmrc.thirdpartyapplication.domain.models

import play.api.libs.json._

sealed trait OverrideFlag {
  lazy val overrideType: OverrideType.Value = OverrideType.typeOf(this)
}

<<<<<<< HEAD
case object PersistLogin extends OverrideFlag {
  implicit val formatPersistLogin = Json.format[PersistLogin.type]
}
=======
case object PersistLogin extends OverrideFlag
>>>>>>> a6ac8025

case class SuppressIvForAgents(scopes: Set[String]) extends OverrideFlag
object SuppressIvForAgents {
  implicit val formatSuppressIvForAgents = Json.format[SuppressIvForAgents]
}

case class SuppressIvForOrganisations(scopes: Set[String]) extends OverrideFlag
object SuppressIvForOrganisations {
  implicit val formatSuppressIvForOrganisations = Json.format[SuppressIvForOrganisations]
}

case class GrantWithoutConsent(scopes: Set[String]) extends OverrideFlag
object GrantWithoutConsent {
  implicit val formatGrantWithoutConsent = Json.format[GrantWithoutConsent]
}

case class SuppressIvForIndividuals(scopes: Set[String]) extends OverrideFlag
object SuppressIvForIndividuals {
  implicit val formatSuppressIvForIndividuals = Json.format[SuppressIvForIndividuals]
}

object OverrideFlag {
  import uk.gov.hmrc.play.json.Union
  import OverrideType._

<<<<<<< HEAD
=======
  private implicit val readsPersistLogin: Reads[PersistLogin.type] = Reads { _ => JsSuccess(PersistLogin) }
  private implicit val writesPersistLogin: OWrites[PersistLogin.type] = new OWrites[PersistLogin.type] {
    def writes(pl: PersistLogin.type) = Json.obj()
  }
  
>>>>>>> a6ac8025
  implicit val formatOverride = Union.from[OverrideFlag]("overrideType")
  .and[GrantWithoutConsent](GRANT_WITHOUT_TAXPAYER_CONSENT.toString)
  .and[PersistLogin.type](PERSIST_LOGIN_AFTER_GRANT.toString)
  .and[SuppressIvForAgents](SUPPRESS_IV_FOR_AGENTS.toString)
  .and[SuppressIvForOrganisations](SUPPRESS_IV_FOR_ORGANISATIONS.toString)
  .and[SuppressIvForIndividuals](SUPPRESS_IV_FOR_INDIVIDUALS.toString)
  .format
}<|MERGE_RESOLUTION|>--- conflicted
+++ resolved
@@ -22,13 +22,7 @@
   lazy val overrideType: OverrideType.Value = OverrideType.typeOf(this)
 }
 
-<<<<<<< HEAD
-case object PersistLogin extends OverrideFlag {
-  implicit val formatPersistLogin = Json.format[PersistLogin.type]
-}
-=======
 case object PersistLogin extends OverrideFlag
->>>>>>> a6ac8025
 
 case class SuppressIvForAgents(scopes: Set[String]) extends OverrideFlag
 object SuppressIvForAgents {
@@ -54,14 +48,11 @@
   import uk.gov.hmrc.play.json.Union
   import OverrideType._
 
-<<<<<<< HEAD
-=======
   private implicit val readsPersistLogin: Reads[PersistLogin.type] = Reads { _ => JsSuccess(PersistLogin) }
   private implicit val writesPersistLogin: OWrites[PersistLogin.type] = new OWrites[PersistLogin.type] {
     def writes(pl: PersistLogin.type) = Json.obj()
   }
-  
->>>>>>> a6ac8025
+
   implicit val formatOverride = Union.from[OverrideFlag]("overrideType")
   .and[GrantWithoutConsent](GRANT_WITHOUT_TAXPAYER_CONSENT.toString)
   .and[PersistLogin.type](PERSIST_LOGIN_AFTER_GRANT.toString)

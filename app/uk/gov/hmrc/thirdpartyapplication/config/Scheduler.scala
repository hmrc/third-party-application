--- conflicted
+++ resolved
@@ -46,14 +46,10 @@
                           extends RunningOfScheduledJobs {
 
   override lazy val scheduledJobs: Seq[ExclusiveScheduledJob] =  {
-<<<<<<< HEAD
-    Seq(upliftVerificationExpiryJob, resetLastAccessDateJob)
-=======
-    // TODO : MetricsJob optional?
-    Seq(upliftVerificationExpiryJob, metricsJob, resetLastAccessDateJob,
-      responsibleIndividualVerificationReminderJob, responsibleIndividualVerificationRemovalJob)
->>>>>>> 3d0d0265
-      .filter(_.isEnabled) ++ Seq(bcryptPerformanceMeasureJob)
+    Seq(upliftVerificationExpiryJob, resetLastAccessDateJob,
+      responsibleIndividualVerificationReminderJob,
+      responsibleIndividualVerificationRemovalJob
+    ).filter(_.isEnabled) ++ Seq(bcryptPerformanceMeasureJob)
   }
 }
 

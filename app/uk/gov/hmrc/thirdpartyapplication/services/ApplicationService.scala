--- conflicted
+++ resolved
@@ -276,19 +276,12 @@
     }
   }
 
-<<<<<<< HEAD
   def recordApplicationUsage(applicationId: UUID): Future[ExtendedApplicationResponse] = {
     for {
       app <- applicationRepository.recordApplicationUsage(applicationId)
       subscriptions <- subscriptionRepository.getSubscriptions(app.id)
-    } yield ExtendedApplicationResponse(app, trustedApplications.isTrusted(app), subscriptions)
-  }
-=======
-  def recordApplicationUsage(applicationId: UUID): Future[ApplicationResponse] =
-    applicationRepository.recordApplicationUsage(applicationId)
-      .map(application =>
-        ApplicationResponse(data = application))
->>>>>>> c3c807c4
+    } yield ExtendedApplicationResponse(app, subscriptions)
+  }
 
   def fetchByServerToken(serverToken: String): Future[Option[ApplicationResponse]] = {
     applicationRepository.fetchByServerToken(serverToken) map {

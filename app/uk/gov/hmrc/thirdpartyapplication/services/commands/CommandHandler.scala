--- conflicted
+++ resolved
@@ -56,14 +56,10 @@
   def isAdminOnApp(userId: UserId, app: ApplicationData): ValidatedNec[String, Unit] =
     cond(isAdmin(userId, app), "User must be an ADMIN")
 
-<<<<<<< HEAD
   def isAdminOnApp(email: String, app: ApplicationData): ValidatedNec[String, Unit] =
     cond(app.collaborators.exists(c => c.role == Role.ADMINISTRATOR && c.emailAddress == email), s"No admin found with email: $email")
 
-  def isAdminIfInProduction(userId: UserId, app: ApplicationData): ValidatedNec[String, Unit] =
-=======
   def isAdminIfInProduction(actor: Actor, app: ApplicationData): ValidatedNec[String, Unit] =
->>>>>>> 8742375a
     cond(
       (app.environment == Environment.PRODUCTION.toString && isCollaboratorActorAndAdmin(actor, app)) || (app.environment == Environment.SANDBOX.toString),
       "App is in PRODUCTION so User must be an ADMIN"

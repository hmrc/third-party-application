/*
 * Copyright 2022 HM Revenue & Customs
 *
 * Licensed under the Apache License, Version 2.0 (the "License");
 * you may not use this file except in compliance with the License.
 * You may obtain a copy of the License at
 *
 *     http://www.apache.org/licenses/LICENSE-2.0
 *
 * Unless required by applicable law or agreed to in writing, software
 * distributed under the License is distributed on an "AS IS" BASIS,
 * WITHOUT WARRANTIES OR CONDITIONS OF ANY KIND, either express or implied.
 * See the License for the specific language governing permissions and
 * limitations under the License.
 */

package uk.gov.hmrc.thirdpartyapplication.services.commands

import uk.gov.hmrc.apiplatform.modules.uplift.services.UpliftNamingService
import uk.gov.hmrc.thirdpartyapplication.models.db.ApplicationData
import uk.gov.hmrc.thirdpartyapplication.models.DuplicateName
import uk.gov.hmrc.thirdpartyapplication.models.InvalidName
import uk.gov.hmrc.thirdpartyapplication.models.ApplicationNameValidationResult
import uk.gov.hmrc.thirdpartyapplication.domain.models.ChangeProductionApplicationName
import uk.gov.hmrc.thirdpartyapplication.domain.models.UpdateApplicationEvent
import uk.gov.hmrc.thirdpartyapplication.services.ApplicationNamingService.noExclusions

import scala.concurrent.ExecutionContext
import javax.inject.{Inject, Singleton}
import cats.Apply
import cats.data.ValidatedNec
import cats.data.NonEmptyList

@Singleton
<<<<<<< HEAD
class ChangeProductionApplicationNameCommandHandler @Inject() (namingService: UpliftNamingService)(implicit val ec: ExecutionContext) extends CommandHandler {
=======
class ChangeProductionApplicationNameCommandHandler @Inject()(
  namingService: UpliftNamingService
)(implicit val ec: ExecutionContext) extends CommandHandler {
  
>>>>>>> f4631937
  import CommandHandler._

  private def validate(app: ApplicationData, cmd: ChangeProductionApplicationName, nameValidationResult: ApplicationNameValidationResult): ValidatedNec[String, ApplicationData] = {
    Apply[ValidatedNec[String, *]].map6(
      isAdminOnApp(cmd.instigator, app),
      isNotInProcessOfBeingApproved(app),
      isStandardAccess(app),
      cond(app.name != cmd.newName, "App already has that name"),
      cond(nameValidationResult != DuplicateName, "New name is a duplicate"),
      cond(nameValidationResult != InvalidName, "New name is invalid")
    ) { case _ => app }
  }

  private def asEvents(app: ApplicationData, cmd: ChangeProductionApplicationName): NonEmptyList[UpdateApplicationEvent] = {
    NonEmptyList.of(
      UpdateApplicationEvent.NameChanged(
        applicationId = app.id,
        timestamp = cmd.timestamp,
        instigator = cmd.instigator,
        oldName = app.name,
        newName = cmd.newName
      ),
      UpdateApplicationEvent.NameChangedEmailSent(
        applicationId = app.id,
        timestamp = cmd.timestamp,
        instigator = cmd.instigator,
        oldName = app.name,
        newName = cmd.newName,
        requester = getRequester(app, cmd.instigator)
      )
    )
  }

  def process(app: ApplicationData, cmd: ChangeProductionApplicationName): CommandHandler.Result = {
    namingService.validateApplicationName(cmd.newName, noExclusions) map { nameValidationResult =>
      validate(app, cmd, nameValidationResult) map { _ =>
        asEvents(app, cmd)
      }
    }
  }
}<|MERGE_RESOLUTION|>--- conflicted
+++ resolved
@@ -32,16 +32,12 @@
 import cats.data.NonEmptyList
 
 @Singleton
-<<<<<<< HEAD
-class ChangeProductionApplicationNameCommandHandler @Inject() (namingService: UpliftNamingService)(implicit val ec: ExecutionContext) extends CommandHandler {
-=======
 class ChangeProductionApplicationNameCommandHandler @Inject()(
   namingService: UpliftNamingService
 )(implicit val ec: ExecutionContext) extends CommandHandler {
   
->>>>>>> f4631937
   import CommandHandler._
-
+  
   private def validate(app: ApplicationData, cmd: ChangeProductionApplicationName, nameValidationResult: ApplicationNameValidationResult): ValidatedNec[String, ApplicationData] = {
     Apply[ValidatedNec[String, *]].map6(
       isAdminOnApp(cmd.instigator, app),

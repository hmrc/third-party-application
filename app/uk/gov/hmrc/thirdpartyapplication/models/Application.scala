/*
 * Copyright 2020 HM Revenue & Customs
 *
 * Licensed under the Apache License, Version 2.0 (the "License");
 * you may not use this file except in compliance with the License.
 * You may obtain a copy of the License at
 *
 *     http://www.apache.org/licenses/LICENSE-2.0
 *
 * Unless required by applicable law or agreed to in writing, software
 * distributed under the License is distributed on an "AS IS" BASIS,
 * WITHOUT WARRANTIES OR CONDITIONS OF ANY KIND, either express or implied.
 * See the License for the specific language governing permissions and
 * limitations under the License.
 */

package uk.gov.hmrc.thirdpartyapplication.models

import java.security.MessageDigest
import java.util.UUID

import com.google.common.base.Charsets
import org.apache.commons.codec.binary.Base64
import org.joda.time.DateTime
import play.api.libs.json._
import uk.gov.hmrc.thirdpartyapplication.models.AccessType.{PRIVILEGED, ROPC, STANDARD}
import uk.gov.hmrc.thirdpartyapplication.models.Environment.Environment
import uk.gov.hmrc.thirdpartyapplication.models.RateLimitTier.{BRONZE, RateLimitTier}
import uk.gov.hmrc.thirdpartyapplication.models.Role.Role
import uk.gov.hmrc.thirdpartyapplication.models.State.{PRODUCTION, State, TESTING}
import uk.gov.hmrc.thirdpartyapplication.models.db.ApplicationData
import uk.gov.hmrc.time.DateTimeUtils

trait ApplicationRequest {
  val name: String
  val description: Option[String] = None
  val access: Access
}

case class CreateApplicationRequest(override val name: String,
                                    override val access: Access = Standard(List.empty, None, None, Set.empty),
                                    override val description: Option[String] = None,
                                    environment: Environment,
                                    collaborators: Set[Collaborator]) extends ApplicationRequest {

  def normaliseCollaborators: CreateApplicationRequest = {
    val normalised = collaborators.map(c => c.copy(emailAddress = c.emailAddress.toLowerCase))
    copy(collaborators = normalised)
  }

  require(name.nonEmpty, s"name is required")
  require(collaborators.exists(_.role == Role.ADMINISTRATOR), s"at least one ADMINISTRATOR collaborator is required")
  require(collaborators.size == collaborators.map(_.emailAddress.toLowerCase).size, "duplicate email in collaborator")
  access match {
    case a: Standard => require(a.redirectUris.size <= 5, "maximum number of redirect URIs exceeded")
    case _ =>
  }
}

case class UpdateApplicationRequest(override val name: String,
                                    override val access: Access = Standard(),
                                    override val description: Option[String] = None) extends ApplicationRequest {
  require(name.nonEmpty, s"name is required")
  access match {
    case a: Standard => require(a.redirectUris.size <= 5, "maximum number of redirect URIs exceeded")
    case _ =>
  }
}

case class ContactDetails(fullname: String, email: String, telephoneNumber: String)

object ContactDetails {
  implicit val formatContactDetails = Json.format[ContactDetails]
}

case class TermsOfUseAgreement(emailAddress: String, timeStamp: DateTime, version: String)

case class CheckInformation(contactDetails: Option[ContactDetails] = None,
                            confirmedName: Boolean = false,
                            apiSubscriptionsConfirmed: Boolean = false,
                            providedPrivacyPolicyURL: Boolean = false,
                            providedTermsAndConditionsURL: Boolean = false,
                            applicationDetails: Option[String] = None,
                            teamConfirmed: Boolean = false,
                            termsOfUseAgreements: List[TermsOfUseAgreement] = List.empty)

case class ApplicationResponse(id: UUID,
                               clientId: String,
                               gatewayId: String,
                               name: String,
                               deployedTo: String,
                               description: Option[String] = None,
                               collaborators: Set[Collaborator],
                               createdOn: DateTime,
                               lastAccess: Option[DateTime],
                               redirectUris: List[String] = List.empty,
                               termsAndConditionsUrl: Option[String] = None,
                               privacyPolicyUrl: Option[String] = None,
                               access: Access = Standard(List.empty, None, None),
                               environment: Option[Environment] = None,
                               state: ApplicationState = ApplicationState(name = TESTING),
                               rateLimitTier: RateLimitTier = BRONZE,
                               checkInformation: Option[CheckInformation] = None,
                               blocked: Boolean = false,
                               ipWhitelist: Set[String] = Set.empty,
                               trusted: Boolean = false)

object ApplicationResponse {

  def redirectUris(data: ApplicationData): List[String] = data.access match {
    case a: Standard => a.redirectUris
    case _ => List.empty
  }
  def termsAndConditionsUrl(data: ApplicationData): Option[String] = data.access match {
    case a: Standard => a.termsAndConditionsUrl
    case _ => None
  }
  def privacyPolicyUrl(data: ApplicationData): Option[String] = data.access match {
    case a: Standard => a.privacyPolicyUrl
    case _ => None
  }

  def apply(data: ApplicationData): ApplicationResponse = {
    ApplicationResponse(
      data.id,
      data.tokens.production.clientId,
      data.wso2ApplicationName,
      data.name,
      data.environment,
      data.description,
      data.collaborators,
      data.createdOn,
      data.lastAccess,
      redirectUris(data),
      termsAndConditionsUrl(data),
      privacyPolicyUrl(data),
      data.access,
      Some(Environment.PRODUCTION),
      data.state,
      data.rateLimitTier.getOrElse(BRONZE),
      data.checkInformation,
      data.blocked,
      data.ipWhitelist)
  }
}

case class ExtendedApplicationResponse(id: UUID,
                                       clientId: String,
                                       gatewayId: String,
                                       name: String,
                                       deployedTo: String,
                                       description: Option[String] = None,
                                       collaborators: Set[Collaborator],
                                       createdOn: DateTime,
                                       lastAccess: Option[DateTime],
                                       redirectUris: List[String] = List.empty,
                                       termsAndConditionsUrl: Option[String] = None,
                                       privacyPolicyUrl: Option[String] = None,
                                       access: Access = Standard(List.empty, None, None),
                                       environment: Option[Environment] = None,
                                       state: ApplicationState = ApplicationState(name = TESTING),
                                       rateLimitTier: RateLimitTier = BRONZE,
                                       checkInformation: Option[CheckInformation] = None,
                                       blocked: Boolean = false,
                                       ipWhitelist: Set[String] = Set.empty,
                                       trusted: Boolean = false,
                                       serverToken: String,
                                       subscriptions: List[APIIdentifier])

object ExtendedApplicationResponse {
  def apply(data: ApplicationData, subscriptions: List[APIIdentifier]): ExtendedApplicationResponse = {
    ExtendedApplicationResponse(
      data.id,
      data.tokens.production.clientId,
      data.wso2ApplicationName,
      data.name,
      data.environment,
      data.description,
      data.collaborators,
      data.createdOn,
      data.lastAccess,
      ApplicationResponse.redirectUris(data),
      ApplicationResponse.termsAndConditionsUrl(data),
      ApplicationResponse.privacyPolicyUrl(data),
      data.access,
      Some(Environment.PRODUCTION),
      data.state,
      data.rateLimitTier.getOrElse(BRONZE),
      data.checkInformation,
      data.blocked,
      data.ipWhitelist,
      serverToken = data.tokens.production.accessToken,
      subscriptions = subscriptions)
  }
}

case class PaginatedApplicationResponse(applications: List[ApplicationResponse], page: Int, pageSize: Int, total: Int, matching: Int)

case class PaginationTotal(total: Int)

case class PaginatedApplicationData(applications: List[ApplicationData], totals: List[PaginationTotal], matching: List[PaginationTotal])

case class CreateApplicationResponse(application: ApplicationResponse, totp: Option[TotpSecrets] = None)

case class ApplicationId(id: String, name: String)
case class ApplicationWithSubscriptionCount(_id: ApplicationId, count: Int)

sealed trait Access {
  val accessType: AccessType.Value
}

case class Standard(redirectUris: List[String] = List.empty,
                    termsAndConditionsUrl: Option[String] = None,
                    privacyPolicyUrl: Option[String] = None,
                    overrides: Set[OverrideFlag] = Set.empty) extends Access {
  override val accessType = STANDARD
}

case class Privileged(totpIds: Option[TotpIds] = None, scopes: Set[String] = Set.empty) extends Access {
  override val accessType = PRIVILEGED
}

case class Ropc(scopes: Set[String] = Set.empty) extends Access {
  override val accessType = ROPC
}

sealed trait OverrideFlag {
  val overrideType: OverrideType.Value
}

case class PersistLogin() extends OverrideFlag {
  val overrideType = OverrideType.PERSIST_LOGIN_AFTER_GRANT
}

case class SuppressIvForAgents(scopes: Set[String]) extends OverrideFlag {
  val overrideType = OverrideType.SUPPRESS_IV_FOR_AGENTS
}

case class SuppressIvForOrganisations(scopes: Set[String]) extends OverrideFlag {
  val overrideType = OverrideType.SUPPRESS_IV_FOR_ORGANISATIONS
}

case class GrantWithoutConsent(scopes: Set[String]) extends OverrideFlag {
  val overrideType = OverrideType.GRANT_WITHOUT_TAXPAYER_CONSENT
}

case class SuppressIvForIndividuals(scopes: Set[String]) extends OverrideFlag {
  val overrideType = OverrideType.SUPPRESS_IV_FOR_INDIVIDUALS
}

object OverrideType extends Enumeration {
  val PERSIST_LOGIN_AFTER_GRANT, GRANT_WITHOUT_TAXPAYER_CONSENT, SUPPRESS_IV_FOR_AGENTS, SUPPRESS_IV_FOR_ORGANISATIONS, SUPPRESS_IV_FOR_INDIVIDUALS = Value
}

case class ApplicationWithUpliftRequest(id: UUID,
                                        name: String,
                                        submittedOn: DateTime,
                                        state: State)

case class ApplicationWithHistory(application: ApplicationResponse, history: List[StateHistoryResponse])

case class APIIdentifier(context: String, version: String)

case class Collaborator(emailAddress: String, role: Role)

case class ClientSecret(name: String,
                        secret: String = UUID.randomUUID().toString,
                        createdOn: DateTime = DateTimeUtils.now,
                        lastAccess: Option[DateTime] = None,
                        id: String = UUID.randomUUID().toString)

object ClientSecret {
  def maskSecret(secret: String): String = {
    val SecretMask = "••••••••••••••••••••••••••••••••"
    val SecretLastDigitsLength = 4
    s"$SecretMask${secret.takeRight(SecretLastDigitsLength)}"
  }
}

trait Token {
  def clientId: String
  def accessToken: String
  def clientSecrets: List[ClientSecret]
}

case class EnvironmentToken(clientId: String,
                            accessToken: String,
<<<<<<< HEAD
                            clientSecrets: List[ClientSecret] = List())
=======
                            clientSecrets: List[ClientSecret] = List(ClientSecret("Default"))) extends Token
>>>>>>> 8a76eebe

case class ApplicationTokenResponse(
   clientId: String,
   accessToken: String,
   clientSecrets: List[ClientSecret]
) extends Token

object ApplicationTokenResponse {
  def apply(token: Token): ApplicationTokenResponse = {
    val maskedClientSecrets: List[ClientSecret] = token.clientSecrets map { clientSecret =>
      clientSecret.name match {
        case "" | "Default" => clientSecret.copy(name = s"${ClientSecret.maskSecret(clientSecret.secret)}")
        case _ => clientSecret
      }
    }

    new ApplicationTokenResponse(
      clientId = token.clientId,
      accessToken = token.accessToken,
      clientSecrets = maskedClientSecrets
    ) {}
  }
}

object Role extends Enumeration {
  type Role = Value
  val DEVELOPER, ADMINISTRATOR = Value
}

object Environment extends Enumeration {
  type Environment = Value
  val PRODUCTION, SANDBOX = Value
}

object State extends Enumeration {
  type State = Value
  val TESTING, PENDING_GATEKEEPER_APPROVAL, PENDING_REQUESTER_VERIFICATION, PRODUCTION = Value
}

case class ApplicationState(name: State = TESTING, requestedByEmailAddress: Option[String] = None,
                            verificationCode: Option[String] = None, updatedOn: DateTime = DateTimeUtils.now) {

  final def requireState(requirement: State, transitionTo: State): Unit = {
    if (name != requirement) {
      throw new InvalidStateTransition(expectedFrom = requirement, invalidFrom = name, to = transitionTo)
    }
  }

  def toProduction = {
    requireState(requirement = State.PENDING_REQUESTER_VERIFICATION, transitionTo = PRODUCTION)
    copy(name = PRODUCTION, updatedOn = DateTimeUtils.now)
  }

  def toTesting = copy(name = TESTING, requestedByEmailAddress = None, verificationCode = None, updatedOn = DateTimeUtils.now)

  def toPendingGatekeeperApproval(requestedByEmailAddress: String) = {
    requireState(requirement = TESTING, transitionTo = State.PENDING_GATEKEEPER_APPROVAL)

    copy(name = State.PENDING_GATEKEEPER_APPROVAL,
      updatedOn = DateTimeUtils.now,
      requestedByEmailAddress = Some(requestedByEmailAddress))
  }

  def toPendingRequesterVerification = {
    requireState(requirement = State.PENDING_GATEKEEPER_APPROVAL, transitionTo = State.PENDING_REQUESTER_VERIFICATION)

    def verificationCode(input: String = UUID.randomUUID().toString): String = {
      def urlSafe(encoded: String) = encoded.replace("=", "").replace("/", "_").replace("+", "-")

      val digest = MessageDigest.getInstance("SHA-256")
      urlSafe(new String(Base64.encodeBase64(digest.digest(input.getBytes(Charsets.UTF_8))), Charsets.UTF_8))
    }

    copy(name = State.PENDING_REQUESTER_VERIFICATION, verificationCode = Some(verificationCode()), updatedOn = DateTimeUtils.now)
  }

}

class ApplicationResponseCreator {

  def createApplicationResponse(applicationData: ApplicationData, totpSecrets: Option[TotpSecrets]) = {
    CreateApplicationResponse(ApplicationResponse(applicationData), totpSecrets)
  }
}

object ApplicationWithUpliftRequest {
  def create(app: ApplicationData, upliftRequest: StateHistory): ApplicationWithUpliftRequest = {
    if (upliftRequest.state != State.PENDING_GATEKEEPER_APPROVAL) {
      throw new InconsistentDataState(s"cannot create with invalid state: ${upliftRequest.state}")
    }
    ApplicationWithUpliftRequest(app.id, app.name, upliftRequest.changedAt, app.state.name)
  }

}

object RateLimitTier extends Enumeration {
  type RateLimitTier = Value

  val PLATINUM, GOLD, SILVER, BRONZE = Value
}

sealed trait ApplicationStateChange

case object UpliftRequested extends ApplicationStateChange

case object UpliftApproved extends ApplicationStateChange

case object UpliftRejected extends ApplicationStateChange

case object UpliftVerified extends ApplicationStateChange

case object VerificationResent extends ApplicationStateChange

case object Deleted extends ApplicationStateChange

case object Blocked extends ApplicationStateChange

case object Unblocked extends ApplicationStateChange<|MERGE_RESOLUTION|>--- conflicted
+++ resolved
@@ -285,11 +285,7 @@
 
 case class EnvironmentToken(clientId: String,
                             accessToken: String,
-<<<<<<< HEAD
-                            clientSecrets: List[ClientSecret] = List())
-=======
-                            clientSecrets: List[ClientSecret] = List(ClientSecret("Default"))) extends Token
->>>>>>> 8a76eebe
+                            clientSecrets: List[ClientSecret] = List()) extends Token
 
 case class ApplicationTokenResponse(
    clientId: String,

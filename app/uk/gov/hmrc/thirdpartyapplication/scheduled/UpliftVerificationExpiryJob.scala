/*
 * Copyright 2022 HM Revenue & Customs
 *
 * Licensed under the Apache License, Version 2.0 (the "License");
 * you may not use this file except in compliance with the License.
 * You may obtain a copy of the License at
 *
 *     http://www.apache.org/licenses/LICENSE-2.0
 *
 * Unless required by applicable law or agreed to in writing, software
 * distributed under the License is distributed on an "AS IS" BASIS,
 * WITHOUT WARRANTIES OR CONDITIONS OF ANY KIND, either express or implied.
 * See the License for the specific language governing permissions and
 * limitations under the License.
 */

package uk.gov.hmrc.thirdpartyapplication.scheduled

import com.google.inject.Singleton
import uk.gov.hmrc.apiplatform.modules.common.services.ApplicationLogger
import uk.gov.hmrc.mongo.lock.{LockRepository, LockService}
import uk.gov.hmrc.thirdpartyapplication.domain.models.ActorType.SCHEDULED_JOB
<<<<<<< HEAD
import uk.gov.hmrc.thirdpartyapplication.domain.models.State
import uk.gov.hmrc.thirdpartyapplication.domain.models.StateHistory
import uk.gov.hmrc.thirdpartyapplication.domain.models.OldActor
=======
import uk.gov.hmrc.thirdpartyapplication.domain.models.{Actor, State, StateHistory}
>>>>>>> f5251157
import uk.gov.hmrc.thirdpartyapplication.models.db.ApplicationData
import uk.gov.hmrc.thirdpartyapplication.repository.{ApplicationRepository, StateHistoryRepository}

import java.time.{Clock, LocalDateTime}
import javax.inject.Inject
import scala.concurrent.duration.{Duration, DurationInt, FiniteDuration}
import scala.concurrent.{ExecutionContext, Future}

@Singleton
class UpliftVerificationExpiryJob @Inject() (
    upliftVerificationExpiryJobLockService: UpliftVerificationExpiryJobLockService,
    applicationRepository: ApplicationRepository,
    stateHistoryRepository: StateHistoryRepository,
    clock: Clock,
    jobConfig: UpliftVerificationExpiryJobConfig
  )(implicit val ec: ExecutionContext
  ) extends ScheduledMongoJob with ApplicationLogger {

  val upliftVerificationValidity: FiniteDuration = jobConfig.validity
  val sixty                                      = 60
  override def name: String                      = "UpliftVerificationExpiryJob"
  override def interval: FiniteDuration          = jobConfig.interval
  override def initialDelay: FiniteDuration      = jobConfig.initialDelay
  override val isEnabled: Boolean                = jobConfig.enabled
  override val lockService: LockService          = upliftVerificationExpiryJobLockService

  private def transitionAppBackToTesting(app: ApplicationData): Future[ApplicationData] = {
    logger.info(s"Set status back to testing for app{id=${app.id.value},name=${app.name},state." +
      s"requestedByEmailAddress='${app.state.requestedByEmailAddress.getOrElse("")}',state.updatedOn='${app.state.updatedOn}}'")
    for {
      updatedApp <- applicationRepository.save(app.copy(state = app.state.toTesting(clock)))
      _          <- stateHistoryRepository.insert(StateHistory(
                      app.id,
                      State.TESTING,
                      OldActor("UpliftVerificationExpiryJob", SCHEDULED_JOB),
                      Some(State.PENDING_REQUESTER_VERIFICATION),
                      changedAt = LocalDateTime.now(clock)
                    ))
    } yield updatedApp
  }

  override def runJob(implicit ec: ExecutionContext): Future[RunningOfJobSuccessful] = {
    val expiredTime: LocalDateTime = LocalDateTime.now(clock).minusDays(upliftVerificationValidity.toDays.toInt)
    logger.info(s"Move back applications to TESTING having status 'PENDING_REQUESTER_VERIFICATION' with timestamp earlier than $expiredTime")

    val result: Future[RunningOfJobSuccessful.type] = for {
      expiredApps <- applicationRepository.fetchAllByStatusDetails(state = State.PENDING_REQUESTER_VERIFICATION, updatedBefore = expiredTime)
      _            = logger.info(s"Found ${expiredApps.size} applications")
      _           <- Future.sequence(expiredApps.map(transitionAppBackToTesting))
    } yield RunningOfJobSuccessful

    result.recoverWith {
      case e: Throwable => Future.failed(RunningOfJobFailed(name, e))
    }
  }
}

class UpliftVerificationExpiryJobLockService @Inject() (repository: LockRepository)
    extends LockService {

  override val lockId: String                 = "UpliftVerificationExpiryScheduler"
  override val lockRepository: LockRepository = repository
  override val ttl: Duration                  = 1.hours
}

case class UpliftVerificationExpiryJobConfig(initialDelay: FiniteDuration, interval: FiniteDuration, enabled: Boolean, validity: FiniteDuration)<|MERGE_RESOLUTION|>--- conflicted
+++ resolved
@@ -20,13 +20,7 @@
 import uk.gov.hmrc.apiplatform.modules.common.services.ApplicationLogger
 import uk.gov.hmrc.mongo.lock.{LockRepository, LockService}
 import uk.gov.hmrc.thirdpartyapplication.domain.models.ActorType.SCHEDULED_JOB
-<<<<<<< HEAD
-import uk.gov.hmrc.thirdpartyapplication.domain.models.State
-import uk.gov.hmrc.thirdpartyapplication.domain.models.StateHistory
-import uk.gov.hmrc.thirdpartyapplication.domain.models.OldActor
-=======
 import uk.gov.hmrc.thirdpartyapplication.domain.models.{Actor, State, StateHistory}
->>>>>>> f5251157
 import uk.gov.hmrc.thirdpartyapplication.models.db.ApplicationData
 import uk.gov.hmrc.thirdpartyapplication.repository.{ApplicationRepository, StateHistoryRepository}
 
@@ -61,7 +55,7 @@
       _          <- stateHistoryRepository.insert(StateHistory(
                       app.id,
                       State.TESTING,
-                      OldActor("UpliftVerificationExpiryJob", SCHEDULED_JOB),
+                      Actor("UpliftVerificationExpiryJob", SCHEDULED_JOB),
                       Some(State.PENDING_REQUESTER_VERIFICATION),
                       changedAt = LocalDateTime.now(clock)
                     ))

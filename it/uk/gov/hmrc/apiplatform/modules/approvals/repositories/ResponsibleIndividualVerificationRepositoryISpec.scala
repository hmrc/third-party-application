--- conflicted
+++ resolved
@@ -19,14 +19,9 @@
 import cats.data.NonEmptyList
 import org.scalatest.BeforeAndAfterEach
 import play.api.inject
-<<<<<<< HEAD
 import uk.gov.hmrc.apiplatform.modules.approvals.domain.models.ResponsibleIndividualVerificationState.{ADMIN_REQUESTED_CHANGE, INITIAL, REMINDERS_SENT, ResponsibleIndividualVerificationState}
-import uk.gov.hmrc.apiplatform.modules.approvals.domain.models.{ResponsibleIndividualVerification, ResponsibleIndividualVerificationId}
-=======
-import uk.gov.hmrc.apiplatform.modules.approvals.domain.models.ResponsibleIndividualVerificationState.{INITIAL, REMINDERS_SENT, ResponsibleIndividualVerificationState}
 import uk.gov.hmrc.apiplatform.modules.approvals.domain.models.{ResponsibleIndividualToUVerification, ResponsibleIndividualUpdateVerification, ResponsibleIndividualVerificationId}
 import uk.gov.hmrc.thirdpartyapplication.domain.models.ResponsibleIndividual
->>>>>>> b88b5187
 import uk.gov.hmrc.apiplatform.modules.submissions.SubmissionsTestData
 import uk.gov.hmrc.apiplatform.modules.submissions.domain.models.Submission
 import uk.gov.hmrc.thirdpartyapplication.domain.models.{ApplicationId, UpdateApplicationEvent}
@@ -198,16 +193,17 @@
         submissionId,
         submissionIndex,
         ResponsibleIndividualVerificationId.random
-    )
+      )
 
     def buildRiVerificationRecord(id: ResponsibleIndividualVerificationId, submissionId: Submission.Id, submissionIndex: Int) =
-      ResponsibleIndividualVerification(
+      ResponsibleIndividualUpdateVerification(
         id,
         appId,
         submissionId,
         submissionIndex,
         appName,
         now,
+        ResponsibleIndividual.build("ri name", "ri@example.com"),
         ADMIN_REQUESTED_CHANGE
       )
 
